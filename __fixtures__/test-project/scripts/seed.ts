// eslint-disable-next-line @typescript-eslint/no-unused-vars
<<<<<<< HEAD
=======
import type { Prisma } from '@prisma/client'
// eslint-disable-next-line @typescript-eslint/no-unused-vars
>>>>>>> 3ddbb4b9
import { db } from 'api/src/lib/db'

// Manually apply seeds via the `yarn rw prisma db seed` command.
//
// Seeds automatically run the first time you run the `yarn rw prisma migrate dev`
// command and every time you run the `yarn rw prisma migrate reset` command.
//
// See https://redwoodjs.com/docs/database-seeds for more info

export default async () => {
  try {
    const users = [
      {
        id: 1,
        email: 'user.one@example.com',
        hashedPassword: 'fake_hash',
        fullName: 'User One',
        salt: 'fake_salt',
      },
      {
        id: 2,
        email: 'user.two@example.com',
        hashedPassword: 'fake_hash',
        fullName: 'User Two',
        salt: 'fake_salt',
      },
    ]

    if ((await db.user.count()) === 0) {
      await Promise.all(users.map((user) => db.user.create({ data: user })))
    } else {
      console.log('Users already seeded')
    }
  } catch (error) {
    console.error(error)
  }

  try {
    const posts = [
      {
        title: 'Welcome to the blog!',
        body: "I'm baby single- origin coffee kickstarter lo - fi paleo skateboard.Tumblr hashtag austin whatever DIY plaid knausgaard fanny pack messenger bag blog next level woke.Ethical bitters fixie freegan,helvetica pitchfork 90's tbh chillwave mustache godard subway tile ramps art party. Hammock sustainable twee yr bushwick disrupt unicorn, before they sold out direct trade chicharrones etsy polaroid hoodie. Gentrify offal hoodie fingerstache.",
        authorId: 1,
      },
      {
        title: 'A little more about me',
        body: "Raclette shoreditch before they sold out lyft. Ethical bicycle rights meh prism twee. Tote bag ennui vice, slow-carb taiyaki crucifix whatever you probably haven't heard of them jianbing raw denim DIY hot chicken. Chillwave blog succulents freegan synth af ramps poutine wayfarers yr seitan roof party squid. Jianbing flexitarian gentrify hexagon portland single-origin coffee raclette gluten-free. Coloring book cloud bread street art kitsch lumbersexual af distillery ethical ugh thundercats roof party poke chillwave. 90's palo santo green juice subway tile, prism viral butcher selvage etsy pitchfork sriracha tumeric bushwick.",
        authorId: 1,
      },
      {
        title: 'What is the meaning of life?',
        body: 'Meh waistcoat succulents umami asymmetrical, hoodie post-ironic paleo chillwave tote bag. Trust fund kitsch waistcoat vape, cray offal gochujang food truck cloud bread enamel pin forage. Roof party chambray ugh occupy fam stumptown. Dreamcatcher tousled snackwave, typewriter lyft unicorn pabst portland blue bottle locavore squid PBR&B tattooed.',
        authorId: 2,
      },
    ]

    if ((await db.post.count()) === 0) {
      await Promise.all(
        posts.map(async (post) => {
          const newPost = await db.post.create({ data: post })

          console.log(newPost)
        })
      )
    } else {
      console.log('Posts already seeded')
    }
  } catch (error) {
    console.error(error)
  }

  try {
    // Create your database records here! For example, seed some users:
    //
    // const users = [
    //   { name: 'Alice', email: 'alice@redwoodjs.com },
    //   { name: 'Bob', email: 'bob@redwoodjs.com },
    // ]
    //
    // await db.user.createMany({ data: users })

    console.info(
      '\n  No seed data, skipping. See scripts/seed.ts to start seeding your database!\n'
    )
  } catch (error) {
    console.error(error)
  }
}<|MERGE_RESOLUTION|>--- conflicted
+++ resolved
@@ -1,9 +1,6 @@
 // eslint-disable-next-line @typescript-eslint/no-unused-vars
-<<<<<<< HEAD
-=======
 import type { Prisma } from '@prisma/client'
 // eslint-disable-next-line @typescript-eslint/no-unused-vars
->>>>>>> 3ddbb4b9
 import { db } from 'api/src/lib/db'
 
 // Manually apply seeds via the `yarn rw prisma db seed` command.

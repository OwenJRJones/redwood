name: ⚙️ CI

on:
  pull_request:
  push:
    branches: ['next', 'release/**']

# Cancel in-progress runs of this workflow.
# See https://docs.github.com/en/actions/using-workflows/workflow-syntax-for-github-actions#example-only-cancel-in-progress-jobs-or-runs-for-the-current-workflow.
concurrency:
  group: ${{ github.workflow }}-${{ github.ref }}
  cancel-in-progress: true

env:
  NX_CLOUD_ACCESS_TOKEN: ${{ secrets.NX_CLOUD_ACCESS_TOKEN }}
  YARN_ENABLE_HARDENED_MODE: 0
  REPLAY_API_KEY: ${{ secrets.REPLAY_API_KEY || 'rwk_mRDHS8s5EA5SrID1k2Xqu5hKJumF8LzUTSItmLw9Cto' }}

jobs:
  detect-changes:
    if: github.repository == 'redwoodjs/redwood'
    name: 🔍 Detect changes
    runs-on: ubuntu-latest

    outputs:
      code: ${{ steps.detect-changes.outputs.code }}
      rsc: ${{ steps.detect-changes.outputs.rsc }}
      ssr: ${{ steps.detect-changes.outputs.ssr }}

    steps:
      - uses: actions/checkout@v4
      - name: Set up job
        uses: ./.github/actions/set-up-job
        with:
          set-up-yarn-cache: false
          yarn-install-directory: ./.github/actions/detect-changes
          build: false

      - name: 🔍 Detect changes
        id: detect-changes
        uses: ./.github/actions/detect-changes

  check:
    needs: detect-changes
    if: needs.detect-changes.outputs.code == 'true'

    name: ✅ Check constraints, dependencies, and package.json's
    runs-on: ubuntu-latest

    steps:
      - uses: actions/checkout@v4
      - name: Set up job
        uses: ./.github/actions/set-up-job
        with:
          set-up-yarn-cache: false
          yarn-install-directory: ./tasks/check
          build: false

      - name: ✅ Check constraints, dependencies, and package.json's
        uses: ./tasks/check

  check-skip:
    needs: detect-changes
    if: needs.detect-changes.outputs.code == 'false'

    name: ✅ Check constraints, dependencies, and package.json's
    runs-on: ubuntu-latest

    steps:
      - run: echo "Skipped"

  build-lint-test:
    needs: check

    strategy:
      matrix:
        os: [ubuntu-latest, windows-latest]

    name: 🏗 Build, lint, test / ${{ matrix.os }} / node 20 latest
    runs-on: ${{ matrix.os }}

    steps:
      - name: Remove the tsc problem matcher if not ubuntu-latest
        if: matrix.os != 'ubuntu-latest'
        run: echo "echo "::remove-matcher owner=tsc::""

      - uses: actions/checkout@v4
      - name: Set up job
        uses: ./.github/actions/set-up-job

      - name: 🔎 Lint
        run: yarn lint

      - name: 🌡 Test Types
        run: yarn test:types

      - name: Get number of CPU cores
        if: always()
        id: cpu-cores
        uses: SimenB/github-actions-cpu-cores@v2

      - name: 🧪 Test
        run: yarn test-ci --minWorkers=1 --maxWorkers=${{ steps.cpu-cores.outputs.count }}

  build-lint-test-skip:
    needs: detect-changes
    if: needs.detect-changes.outputs.code == 'false'

    strategy:
      matrix:
        os: [ubuntu-latest, windows-latest]

    name: 🏗 Build, lint, test / ${{ matrix.os }} / node 20 latest
    runs-on: ${{ matrix.os }}

    steps:
      - run: echo "Skipped"

  tutorial-e2e:
    needs: check

    strategy:
      matrix:
        bundler: [vite, webpack]

    name: 🌲 Tutorial E2E / ${{ matrix.bundler }} / node 20 latest
    runs-on: ubuntu-latest

    steps:
      - uses: actions/checkout@v4
      - name: Set up job
        uses: ./.github/actions/set-up-job

      - name: 🌲 Install Cypress
        run: yarn cypress install

      - name: 🌲 Create a Redwood App
        id: crwa
        env:
          YARN_ENABLE_IMMUTABLE_INSTALLS: false
        run: |
          project_path=$(mktemp -d -t redwood.XXXXXX)
          echo "project-path=$project_path" >> $GITHUB_OUTPUT

          git config --global user.email "you@example.com"
          git config --global user.name "Your Name"

          ./tasks/run-e2e "$project_path" \
            --bundler ${{ matrix.bundler }} \
            --no-build-framework \
            --no-start

      - name: Start the dev server in the background
        run: |
          yarn rw dev --no-generate --fwd="--no-open" 2>&1 | tee dev_server.log &
        working-directory: ${{ steps.crwa.outputs.project-path }}

      - name: 🌲 Run Cypress
        uses: cypress-io/github-action@v6
        env:
          CYPRESS_RW_PATH: ${{ steps.crwa.outputs.project-path }}
        with:
          browser: chrome
          env: true
          install: false
          wait-on: 'http://[::1]:8910'
          working-directory: ./tasks/e2e
          spec: |
             cypress/e2e/01-tutorial/*.cy.js

      - uses: actions/upload-artifact@v4
        if: always()
        with:
          name: ${{ matrix.bundler }}-logs
          path: |
            ${{ steps.crwa.outputs.project-path }}/dev_server.log
            ${{ steps.crwa.outputs.project-path }}/e2e.log

  tutorial-e2e-skip:
    needs: detect-changes
    if: needs.detect-changes.outputs.code == 'false'

    strategy:
      matrix:
        bundler: [vite, webpack]

    name: 🌲 Tutorial E2E / ${{ matrix.bundler }} / node 20 latest
    runs-on: ubuntu-latest

    steps:
      - run: echo "Skipped"

  smoke-tests:
    needs: check

    strategy:
      matrix:
        os: [ubuntu-latest, windows-latest]
        bundler: [vite, webpack]

    name: 🔄 Smoke tests / ${{ matrix.os }} / ${{ matrix.bundler }} / node 20 latest
    runs-on: ${{ matrix.os }}

    env:
      REDWOOD_CI: 1
      REDWOOD_VERBOSE_TELEMETRY: 1
      BROWSER_INSTALL_CMD: ${{ matrix.os == 'windows-latest' && 'npx playwright install --with-deps chromium' || 'npx replayio install' }}
      PLAYWRIGHT_CMD: ${{ matrix.os == 'windows-latest' && 'npx playwright test --project chromium' || 'npx playwright test --project replay-chromium' }}

    steps:
      - uses: actions/checkout@v4
      - name: Set up job
        uses: ./.github/actions/set-up-job

      - name: 🌲 Set up test project
        id: set-up-test-project
        uses: ./.github/actions/set-up-test-project
        with:
          bundler: ${{ matrix.bundler }}
        env:
          REDWOOD_DISABLE_TELEMETRY: 1
          YARN_ENABLE_IMMUTABLE_INSTALLS: false

      - name: 🎭 Install Playwright dependencies
        run: ${{ env.BROWSER_INSTALL_CMD }}

      - name: 🧑‍💻 Run dev smoke tests
        working-directory: ./tasks/smoke-tests/dev
        run: ${{ env.PLAYWRIGHT_CMD }}
        env:
          REDWOOD_TEST_PROJECT_PATH: '${{ steps.set-up-test-project.outputs.test-project-path }}'
          REDWOOD_DISABLE_TELEMETRY: 1

      - name: 🔐 Run auth smoke tests
        working-directory: ./tasks/smoke-tests/auth
        run: ${{ env.PLAYWRIGHT_CMD }}
        env:
          REDWOOD_TEST_PROJECT_PATH: ${{ steps.set-up-test-project.outputs.test-project-path }}
          REDWOOD_DISABLE_TELEMETRY: 1

      - name: Run `rw build --no-prerender`
        run: |
          yarn rw build --no-prerender
        working-directory: ${{ steps.set-up-test-project.outputs.test-project-path }}

      - name: Run `rw prerender`
        run: |
          yarn rw prerender --verbose
        working-directory: ${{ steps.set-up-test-project.outputs.test-project-path }}

      - name: 🖥️ Run serve smoke tests
        working-directory: tasks/smoke-tests/serve
        run: ${{ env.PLAYWRIGHT_CMD }}
        env:
          REDWOOD_TEST_PROJECT_PATH: ${{ steps.set-up-test-project.outputs.test-project-path }}
          REDWOOD_DISABLE_TELEMETRY: 1

      - name: 📄 Run prerender smoke tests
        working-directory: tasks/smoke-tests/prerender
        run: ${{ env.PLAYWRIGHT_CMD }}
        env:
          REDWOOD_TEST_PROJECT_PATH: ${{ steps.set-up-test-project.outputs.test-project-path }}
          REDWOOD_DISABLE_TELEMETRY: 1

      - name: 📕 Run Storybook smoke tests
        working-directory: tasks/smoke-tests/storybook
        run: ${{ env.PLAYWRIGHT_CMD }}
        env:
          REDWOOD_TEST_PROJECT_PATH: ${{ steps.set-up-test-project.outputs.test-project-path }}
          REDWOOD_DISABLE_TELEMETRY: 1

  smoke-tests-skip:
    needs: detect-changes
    if: needs.detect-changes.outputs.code == 'false'

    strategy:
      matrix:
        os: [ubuntu-latest, windows-latest]
        bundler: [vite, webpack]

    name: 🔄 Smoke tests / ${{ matrix.os }} / ${{ matrix.bundler }} / node 20 latest
    runs-on: ${{ matrix.os }}

    steps:
      - run: echo "Skipped"

  cli-smoke-tests:
    needs: check

    strategy:
      matrix:
        os: [ubuntu-latest, windows-latest]

    name: 🔄 CLI smoke tests / ${{ matrix.os }} / node 20 latest
    runs-on: ${{ matrix.os }}

    env:
      REDWOOD_CI: 1
      REDWOOD_VERBOSE_TELEMETRY: 1

    steps:
      - uses: actions/checkout@v4
      - name: Set up job
        uses: ./.github/actions/set-up-job

      - name: 🌲 Set up test project
        id: set-up-test-project
        uses: ./.github/actions/set-up-test-project
        env:
          REDWOOD_DISABLE_TELEMETRY: 1
          YARN_ENABLE_IMMUTABLE_INSTALLS: false

      - name: Run `rw info`
        run: yarn rw info
        working-directory: ${{ steps.set-up-test-project.outputs.test-project-path }}

      - name: Run `rw lint`
        run: yarn rw lint ./api/src --fix
        working-directory: ${{ steps.set-up-test-project.outputs.test-project-path }}

      - name: Run "rw test api"
        run: yarn rw test api --no-watch
        working-directory: ${{ steps.set-up-test-project.outputs.test-project-path }}

      - name: Run "rw test web"
        run: yarn rw test web --no-watch
        working-directory: ${{ steps.set-up-test-project.outputs.test-project-path }}

      - name: Run "rw check"
        run: yarn rw check
        working-directory: ${{ steps.set-up-test-project.outputs.test-project-path }}

      - name: Run "rw storybook"
        run: yarn rw sb --smoke-test
        working-directory: ${{ steps.set-up-test-project.outputs.test-project-path }}

      - name: Run "rw exec"
        run: yarn rw g script testScript && yarn rw exec testScript
        working-directory: ${{ steps.set-up-test-project.outputs.test-project-path }}

      - name: Run "prisma generate"
        run: yarn rw prisma generate
        working-directory: ${{ steps.set-up-test-project.outputs.test-project-path }}

      - name: Run "rw data-migrate"
        run: yarn rw data-migrate up
        working-directory: ${{ steps.set-up-test-project.outputs.test-project-path }}

      - name: Run "data-migrate install"
        run: yarn rw data-migrate install
        working-directory: ${{ steps.set-up-test-project.outputs.test-project-path }}

      - name: Run "prisma migrate"
        run: yarn rw prisma migrate dev --name ci-test
        working-directory: ${{ steps.set-up-test-project.outputs.test-project-path }}

      - name: Run `rw deploy --help`
        run: yarn rw setup deploy --help && yarn rw deploy --help
        working-directory: ${{ steps.set-up-test-project.outputs.test-project-path }}

      - name: Run `rw setup ui --help`
        run: yarn rw setup --help && yarn rw setup ui --help
        working-directory: ${{ steps.set-up-test-project.outputs.test-project-path }}

      - name: Run "g page"
        run: yarn rw g page ciTest
        working-directory: ${{ steps.set-up-test-project.outputs.test-project-path }}

      - name: Run "g sdl"
        run: yarn rw g sdl userExample
        working-directory: ${{ steps.set-up-test-project.outputs.test-project-path }}

      - name: Run "rw type-check"
        run: yarn rw type-check
        working-directory: ${{ steps.set-up-test-project.outputs.test-project-path }}

      - name: Throw Error | Run `rw g sdl <model>`
        run: yarn rw g sdl DoesNotExist
        working-directory: ${{ steps.set-up-test-project.outputs.test-project-path }}
        continue-on-error: true

  cli-smoke-tests-skip:
    needs: detect-changes
    if: needs.detect-changes.outputs.code == 'false'

    strategy:
      matrix:
        os: [ubuntu-latest, windows-latest]

    name: 🔄 CLI smoke tests / ${{ matrix.os }} / node 20 latest
    runs-on: ${{ matrix.os }}

    steps:
      - run: echo "Skipped"

  telemetry-check:
    needs: check

    strategy:
      matrix:
        os: [ubuntu-latest, windows-latest]

    name: 🔭 Telemetry check / ${{ matrix.os }} / node 20 latest
    runs-on: ${{ matrix.os }}

    env:
      REDWOOD_REDIRECT_TELEMETRY: "http://127.0.0.1:48619" # Random port

    steps:
      - uses: actions/checkout@v4
      - name: Set up job
        uses: ./.github/actions/set-up-job

      - name: 📢 Listen for telemetry (CRWA)
        run: node ./.github/actions/telemetry_check/check.mjs --mode crwa

      - name: 📢 Listen for telemetry (CLI)
        run: node ./.github/actions/telemetry_check/check.mjs --mode cli
        env:
          YARN_ENABLE_IMMUTABLE_INSTALLS: false

  telemetry-check-skip:
    needs: detect-changes
    if: needs.detect-changes.outputs.code == 'false'

    strategy:
      matrix:
        os: [ubuntu-latest, windows-latest]

    name: 🔭 Telemetry check / ${{ matrix.os }} / node 20 latest
    runs-on: ${{ matrix.os }}

    steps:
      - run: echo "Skipped"

  rsc-smoke-tests:
    needs: [check, detect-changes]
    if: needs.detect-changes.outputs.rsc == 'true'

    strategy:
      matrix:
        os: [ubuntu-latest, windows-latest]

    name: 🔄🐘 RSC Smoke tests / ${{ matrix.os }}
    runs-on: ${{ matrix.os }}

    env:
      REDWOOD_CI: 1
      REDWOOD_VERBOSE_TELEMETRY: 1
      BROWSER_INSTALL_CMD: ${{ matrix.os == 'windows-latest' && 'npx playwright install --with-deps chromium' || 'npx replayio install' }}
      PLAYWRIGHT_CMD: ${{ matrix.os == 'windows-latest' && 'npx playwright test --project chromium' || 'npx playwright test --project replay-chromium' }}

    steps:
      - uses: actions/checkout@v4
      - name: Set up job
        uses: ./.github/actions/set-up-job

      - name: 🌲 Set up RSC project
        id: set-up-rsc-project
        uses: ./.github/actions/set-up-rsc-project
        env:
          REDWOOD_DISABLE_TELEMETRY: 1
          YARN_ENABLE_IMMUTABLE_INSTALLS: false

      - name: 🎭 Install Playwright dependencies
        run: ${{ env.BROWSER_INSTALL_CMD }}

      - name: 🐘 Run RSC serve smoke tests
        working-directory: tasks/smoke-tests/rsc
        run: ${{ env.PLAYWRIGHT_CMD }}
        env:
          REDWOOD_TEST_PROJECT_PATH: ${{ steps.set-up-rsc-project.outputs.rsc-project-path }}
          REDWOOD_DISABLE_TELEMETRY: 1

      # TODO (RSC): This workflow times out on Windows. It looks as if the dev
      # server starts up ok, but it doesn't seem like the browser is rendering
      # what it should be. And now it's also started failing on Ubuntu. So I've
      # disabled it for now. The error on Ubuntu is:
      #   Failed to read a RSC payload created by a development version of
      #   React on the server while using a production version on the client.
      #   Always use matching versions on the server and the client.
      - name: 🐘 Run RSC dev smoke tests
        if: matrix.os == 'false__ubuntu-latest'
        working-directory: tasks/smoke-tests/rsc-dev
        run: ${{ env.PLAYWRIGHT_CMD }}
        env:
          REDWOOD_TEST_PROJECT_PATH: ${{ steps.set-up-rsc-project.outputs.rsc-project-path }}
          REDWOOD_DISABLE_TELEMETRY: 1

      - name: 🌲 Set up RSA smoke test
        id: set-up-rsa-project
        uses: ./.github/actions/set-up-rsa-project
        env:
          REDWOOD_DISABLE_TELEMETRY: 1
          YARN_ENABLE_IMMUTABLE_INSTALLS: false

      - name: 🐘 Run RSA smoke tests
        working-directory: tasks/smoke-tests/rsa
        run: ${{ env.PLAYWRIGHT_CMD }}
        env:
          REDWOOD_TEST_PROJECT_PATH: ${{ steps.set-up-rsa-project.outputs.test-project-path }}
          REDWOOD_DISABLE_TELEMETRY: 1

      - name: 🌲 Set up RSC Kitchen Sink smoke test
        id: set-up-rsc-kitchen-sink-project
        uses: ./.github/actions/set-up-rsc-kitchen-sink-project
        env:
          REDWOOD_DISABLE_TELEMETRY: 1
          YARN_ENABLE_IMMUTABLE_INSTALLS: false

      - name: 🐘 Run RSC Kitchen Sink smoke tests
        working-directory: tasks/smoke-tests/rsc-kitchen-sink
        run: ${{ env.PLAYWRIGHT_CMD }}
        env:
          REDWOOD_TEST_PROJECT_PATH: ${{ steps.set-up-rsc-kitchen-sink-project.outputs.test-project-path }}
          REDWOOD_DISABLE_TELEMETRY: 1

  rsc-smoke-tests-skip:
    needs: detect-changes
    if: needs.detect-changes.outputs.rsc == 'false'

    strategy:
      matrix:
        os: [ubuntu-latest, windows-latest]

    name: 🔄🐘 RSC Smoke tests / ${{ matrix.os }}
    runs-on: ${{ matrix.os }}

    steps:
      - run: echo "Skipped"

  ssr-smoke-tests:
    needs: [check, detect-changes]
    if: needs.detect-changes.outputs.ssr == 'true'

    strategy:
      matrix:
        # TODO: add `windows-latest`.
        os: [ubuntu-latest]

    name: 🔁 SSR Smoke tests / ${{ matrix.os }}
    runs-on: ${{ matrix.os }}

    env:
      REDWOOD_CI: 1
      REDWOOD_VERBOSE_TELEMETRY: 1
      # Temp workaround for Replay specific failing tests
      BROWSER_INSTALL_CMD: 'npx playwright install --with-deps chromium && npx replayio install'
      PLAYWRIGHT_CMD: npx playwright test --project chromium

    steps:
      - uses: actions/checkout@v4
      - name: Set up job
        uses: ./.github/actions/set-up-job

      - name: 🌲 Set up test project
        id: set-up-test-project
        uses: ./.github/actions/set-up-test-project
        with:
          bundler: vite
          canary: true
        env:
          REDWOOD_DISABLE_TELEMETRY: 1
          YARN_ENABLE_IMMUTABLE_INSTALLS: false

      - name: Run SSR codemods on test project
        run: ./tasks/test-project/convert-to-ssr-fixture ${{ steps.set-up-test-project.outputs.test-project-path }}
        env:
          REDWOOD_DISABLE_TELEMETRY: 1

      - name: 🎭 Install Playwright dependencies
        run: ${{ env.BROWSER_INSTALL_CMD }}

      - name: Run SSR [DEV] smoke tests
        working-directory: ./tasks/smoke-tests/streaming-ssr-dev
        run: ${{ env.PLAYWRIGHT_CMD }}
        env:
          REDWOOD_TEST_PROJECT_PATH: '${{ steps.set-up-test-project.outputs.test-project-path }}'
          REDWOOD_DISABLE_TELEMETRY: 1
<<<<<<< HEAD
          # Temp workaround for Replay specific failing tests
          DISABLE_REPLAY_UPLOAD: 1
=======
          REPLAY_API_KEY: ${{ secrets.REPLAY_API_KEY }}
>>>>>>> 90e72719

      - name: Build for production
        working-directory: ${{ steps.set-up-test-project.outputs.test-project-path }}
        run: yarn rw build --no-prerender --verbose
        env:
          REDWOOD_DISABLE_TELEMETRY: 1

      - name: Run SSR [PROD] smoke tests
        working-directory: ./tasks/smoke-tests/streaming-ssr-prod
        run: ${{ env.PLAYWRIGHT_CMD }}
        env:
          REDWOOD_TEST_PROJECT_PATH: '${{ steps.set-up-test-project.outputs.test-project-path }}'
          REDWOOD_DISABLE_TELEMETRY: 1
<<<<<<< HEAD
          # Temp workaround for Replay specific failing tests
          DISABLE_REPLAY_UPLOAD: 1
=======
          REPLAY_API_KEY: ${{ secrets.REPLAY_API_KEY }}
>>>>>>> 90e72719

  ssr-smoke-tests-skip:
    needs: detect-changes
    if: needs.detect-changes.outputs.ssr == 'false'

    strategy:
      matrix:
        # TODO: add `windows-latest`.
        os: [ubuntu-latest]

    name: 🔁 SSR Smoke tests / ${{ matrix.os }}
    runs-on: ${{ matrix.os }}

    steps:
      - run: echo "Skipped"

  fragments-smoke-tests:
    needs: check

    strategy:
      matrix:
        os: [ubuntu-latest, windows-latest]

    name: 📄 Fragments Smoke tests / ${{ matrix.os }}
    runs-on: ${{ matrix.os }}

    env:
      REDWOOD_CI: 1
      REDWOOD_VERBOSE_TELEMETRY: 1
      BROWSER_INSTALL_CMD: ${{ matrix.os == 'windows-latest' && 'npx playwright install --with-deps chromium' || 'npx replayio install' }}
      PLAYWRIGHT_CMD: ${{ matrix.os == 'windows-latest' && 'npx playwright test --project chromium' || 'npx playwright test --project replay-chromium' }}

    steps:
      - uses: actions/checkout@v4
      - name: Set up job
        uses: ./.github/actions/set-up-job

      - name: 🌲 Set up test project
        id: set-up-test-project
        uses: ./.github/actions/set-up-test-project
        with:
          bundler: vite
          canary: true
        env:
          REDWOOD_DISABLE_TELEMETRY: 1
          YARN_ENABLE_IMMUTABLE_INSTALLS: false

      - name: Run Fragments codemods on test project
        run: npx -y tsx ./tasks/test-project/add-gql-fragments ${{ steps.set-up-test-project.outputs.test-project-path }}
        env:
          REDWOOD_DISABLE_TELEMETRY: 1

      - name: 🎭 Install Playwright dependencies
        run: ${{ env.BROWSER_INSTALL_CMD }}

      - name: Run Fragments dev smoke tests
        working-directory: ./tasks/smoke-tests/fragments-dev
        run: ${{ env.PLAYWRIGHT_CMD }}
        env:
          REDWOOD_TEST_PROJECT_PATH: '${{ steps.set-up-test-project.outputs.test-project-path }}'
          REDWOOD_DISABLE_TELEMETRY: 1

      - name: Build for production
        working-directory: ${{ steps.set-up-test-project.outputs.test-project-path }}
        run: yarn rw build
        env:
          REDWOOD_DISABLE_TELEMETRY: 1

      - name: Run Fragments serve smoke tests
        working-directory: ./tasks/smoke-tests/fragments-serve
        run: ${{ env.PLAYWRIGHT_CMD }}
        env:
          REDWOOD_TEST_PROJECT_PATH: '${{ steps.set-up-test-project.outputs.test-project-path }}'
          REDWOOD_DISABLE_TELEMETRY: 1

      - name: Enable trusted-documents in Fragments test project
        run: npx -y tsx ./tasks/test-project/set-up-trusted-documents ${{ steps.set-up-test-project.outputs.test-project-path }}
        env:
          REDWOOD_DISABLE_TELEMETRY: 1

      - name: 📄 Run prerender smoke tests against Fragments test project (with trusted-documents enabled)
        working-directory: tasks/smoke-tests/prerender
        run: ${{ env.PLAYWRIGHT_CMD }}
        env:
          REDWOOD_TEST_PROJECT_PATH: ${{ steps.set-up-test-project.outputs.test-project-path }}
          REDWOOD_DISABLE_TELEMETRY: 1

  fragments-smoke-tests-skip:
    needs: detect-changes

    strategy:
      matrix:
        os: [ubuntu-latest, windows-latest]

    name: 📄 Fragments Smoke tests / ${{ matrix.os }}
    runs-on: ${{ matrix.os }}

    steps:
      - run: echo "Skipped"

  crwa:
    needs: check

    name: 🌲 Create Redwood App
    runs-on: ubuntu-latest

    env:
      REDWOOD_CI: 1
      REDWOOD_DISABLE_TELEMETRY: 1

    steps:
      - uses: actions/checkout@v4
      - name: Set up job
        uses: ./.github/actions/set-up-job

      - name: Set up test project
        run: |
          yarn build:pack
          PROJECT_PATH=$(yarn set-up-test-project)
          echo "PROJECT_PATH=$PROJECT_PATH" >> $GITHUB_ENV
        working-directory: ./packages/create-redwood-app
        env:
          YARN_ENABLE_IMMUTABLE_INSTALLS: false

      - name: Set up git
        run: |
          git config --global user.email "you@example.com"
          git config --global user.name "Your Name"

      - name: e2e test
        run: yarn test:e2e
        working-directory: ./packages/create-redwood-app
        env:
          PROJECT_PATH: ${{ env.PROJECT_PATH }}

      - name: Install expect
        run: |
          sudo apt-get update
          sudo apt-get install expect

      - name: Prompt tests
        run: |
          ./tests/e2e_prompts.sh
          ./tests/e2e_prompts_git.sh
          ./tests/e2e_prompts_m.sh
          ./tests/e2e_prompts_ts.sh
          ./tests/e2e_prompts_overwrite.sh
        working-directory: ./packages/create-redwood-app
        env:
          PROJECT_PATH: ${{ env.PROJECT_PATH }}

      - name: ⬢ Set up Node.js
        uses: actions/setup-node@v4
        with:
          node-version: 18

      - name: Prompt tests
        run: ./tests/e2e_prompts_node_less.sh
        working-directory: ./packages/create-redwood-app
        env:
          PROJECT_PATH: ${{ env.PROJECT_PATH }}

      - name: ⬢ Set up Node.js
        uses: actions/setup-node@v4
        with:
          node-version: 21

      - name: Prompt tests
        run: ./tests/e2e_prompts_node_greater.sh
        working-directory: ./packages/create-redwood-app
        env:
          PROJECT_PATH: ${{ env.PROJECT_PATH }}

  crwa-skip:
    needs: detect-changes
    if: needs.detect-changes.outputs.code == 'false'

    name: 🌲 Create Redwood App
    runs-on: ubuntu-latest

    steps:
      - run: echo "Skipped"

  server-tests:
    needs: check

    name: Server tests
    runs-on: ubuntu-latest

    steps:
      - uses: actions/checkout@v4
      - name: Set up job
        uses: ./.github/actions/set-up-job

      - run: yarn vitest run
        working-directory: ./tasks/server-tests

  server-tests-skip:
    needs: detect-changes
    if: needs.detect-changes.outputs.code == 'false'

    name: Server tests
    runs-on: ubuntu-latest

    steps:
      - run: echo "Skipped"<|MERGE_RESOLUTION|>--- conflicted
+++ resolved
@@ -577,12 +577,6 @@
         env:
           REDWOOD_TEST_PROJECT_PATH: '${{ steps.set-up-test-project.outputs.test-project-path }}'
           REDWOOD_DISABLE_TELEMETRY: 1
-<<<<<<< HEAD
-          # Temp workaround for Replay specific failing tests
-          DISABLE_REPLAY_UPLOAD: 1
-=======
-          REPLAY_API_KEY: ${{ secrets.REPLAY_API_KEY }}
->>>>>>> 90e72719
 
       - name: Build for production
         working-directory: ${{ steps.set-up-test-project.outputs.test-project-path }}
@@ -596,12 +590,6 @@
         env:
           REDWOOD_TEST_PROJECT_PATH: '${{ steps.set-up-test-project.outputs.test-project-path }}'
           REDWOOD_DISABLE_TELEMETRY: 1
-<<<<<<< HEAD
-          # Temp workaround for Replay specific failing tests
-          DISABLE_REPLAY_UPLOAD: 1
-=======
-          REPLAY_API_KEY: ${{ secrets.REPLAY_API_KEY }}
->>>>>>> 90e72719
 
   ssr-smoke-tests-skip:
     needs: detect-changes

{
  "name": "@redwoodjs/record",
  "version": "7.7.3",
  "repository": {
    "type": "git",
    "url": "git+https://github.com/redwoodjs/redwood.git",
    "directory": "packages/record"
  },
  "license": "MIT",
  "main": "./dist/index.js",
  "types": "./dist/index.d.ts",
  "files": [
    "dist"
  ],
  "scripts": {
    "build": "yarn build:js",
    "build:js": "babel src -d dist --extensions \".js,.jsx,.ts,.tsx\"",
    "build:pack": "yarn pack -o redwoodjs-record.tgz",
    "build:watch": "nodemon --watch src --ext \"js,jsx,ts,tsx\" --ignore dist --exec \"yarn build\"",
    "datamodel:parse": "node src/scripts/parse.js",
    "prepublishOnly": "NODE_ENV=production yarn build",
    "test": "vitest run",
    "test:watch": "vitest watch"
  },
  "dependencies": {
    "@babel/runtime-corejs3": "7.24.5",
<<<<<<< HEAD
    "@prisma/client": "5.15.1",
    "@redwoodjs/project-config": "7.7.2",
=======
    "@prisma/client": "5.14.0",
    "@redwoodjs/project-config": "7.7.3",
>>>>>>> 62509c9e
    "core-js": "3.37.1"
  },
  "devDependencies": {
    "@babel/cli": "7.24.5",
    "@babel/core": "^7.22.20",
    "@prisma/internals": "5.15.1",
    "esbuild": "0.21.3",
    "vitest": "1.6.0"
  },
  "gitHead": "3905ed045508b861b495f8d5630d76c7a157d8f1"
}<|MERGE_RESOLUTION|>--- conflicted
+++ resolved
@@ -24,13 +24,8 @@
   },
   "dependencies": {
     "@babel/runtime-corejs3": "7.24.5",
-<<<<<<< HEAD
     "@prisma/client": "5.15.1",
-    "@redwoodjs/project-config": "7.7.2",
-=======
-    "@prisma/client": "5.14.0",
     "@redwoodjs/project-config": "7.7.3",
->>>>>>> 62509c9e
     "core-js": "3.37.1"
   },
   "devDependencies": {

{
  "name": "@redwoodjs/record",
  "version": "6.4.1",
  "repository": {
    "type": "git",
    "url": "https://github.com/redwoodjs/redwood.git",
    "directory": "packages/record"
  },
  "license": "MIT",
  "main": "./dist/index.js",
  "types": "./dist/index.d.ts",
  "files": [
    "dist"
  ],
  "scripts": {
    "build": "yarn build:js",
    "build:js": "babel src -d dist --extensions \".js,.jsx,.ts,.tsx\"",
    "build:watch": "nodemon --watch src --ext \"js,jsx,ts,tsx\" --ignore dist --exec \"yarn build\"",
    "datamodel:parse": "node src/scripts/parse.js",
    "prepublishOnly": "NODE_ENV=production yarn build",
    "test": "jest src",
    "test:watch": "yarn test --watch"
  },
  "jest": {
    "testPathIgnorePatterns": [
      "/dist/"
    ]
  },
  "dependencies": {
    "@babel/runtime-corejs3": "7.23.4",
    "@prisma/client": "5.6.0",
<<<<<<< HEAD
    "@redwoodjs/project-config": "6.4.0",
    "core-js": "3.33.3"
=======
    "@redwoodjs/project-config": "6.4.1",
    "core-js": "3.33.2"
>>>>>>> 17c1989d
  },
  "devDependencies": {
    "@babel/cli": "7.23.4",
    "@babel/core": "^7.22.20",
    "@prisma/internals": "5.6.0",
    "esbuild": "0.18.19",
    "jest": "29.7.0"
  },
  "gitHead": "3905ed045508b861b495f8d5630d76c7a157d8f1"
}<|MERGE_RESOLUTION|>--- conflicted
+++ resolved
@@ -29,13 +29,8 @@
   "dependencies": {
     "@babel/runtime-corejs3": "7.23.4",
     "@prisma/client": "5.6.0",
-<<<<<<< HEAD
-    "@redwoodjs/project-config": "6.4.0",
+    "@redwoodjs/project-config": "6.4.1",
     "core-js": "3.33.3"
-=======
-    "@redwoodjs/project-config": "6.4.1",
-    "core-js": "3.33.2"
->>>>>>> 17c1989d
   },
   "devDependencies": {
     "@babel/cli": "7.23.4",

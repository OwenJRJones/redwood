{
  "name": "@redwoodjs/internal",
  "version": "0.4.0",
  "main": "dist/main.js",
  "files": [
    "dist"
  ],
  "types": "./dist/main.d.ts",
  "license": "MIT",
  "dependencies": {
    "findup-sync": "^4.0.0",
    "toml": "^3.0.0"
  },
  "devDependencies": {
    "@types/findup-sync": "^2.0.2"
  },
  "jest": {
    "testPathIgnorePatterns": [
      "/fixtures/"
    ]
  },
  "scripts": {
<<<<<<< HEAD
    "clean": "rm -rf dist",
    "build": "yarn clean && yarn build:js",
    "build:js": "babel src --out-dir dist --extensions \".js,.ts\" --source-maps inline",
=======
    "build": "yarn build:js && yarn build:types",
    "build:js": "yarn cross-env NODE_ENV=production babel src -d dist --delete-dir-on-start --extensions \".js,.ts\" --source-maps inline",
    "build:types": "tsc --declaration --emitDeclarationOnly",
>>>>>>> bf60171c
    "build:watch": "nodemon --ignore dist --exec 'yarn build'",
    "test": "jest",
    "test:watch": "yarn test --watch"
  },
  "gitHead": "2801c132f40263f9fcfbdac8b1750d2e423eb649"
}<|MERGE_RESOLUTION|>--- conflicted
+++ resolved
@@ -20,15 +20,7 @@
     ]
   },
   "scripts": {
-<<<<<<< HEAD
-    "clean": "rm -rf dist",
-    "build": "yarn clean && yarn build:js",
-    "build:js": "babel src --out-dir dist --extensions \".js,.ts\" --source-maps inline",
-=======
-    "build": "yarn build:js && yarn build:types",
-    "build:js": "yarn cross-env NODE_ENV=production babel src -d dist --delete-dir-on-start --extensions \".js,.ts\" --source-maps inline",
-    "build:types": "tsc --declaration --emitDeclarationOnly",
->>>>>>> bf60171c
+    "build":  "yarn cross-env NODE_ENV=production babel src -d dist --delete-dir-on-start --extensions \".js,.ts\" --source-maps inline",
     "build:watch": "nodemon --ignore dist --exec 'yarn build'",
     "test": "jest",
     "test:watch": "yarn test --watch"

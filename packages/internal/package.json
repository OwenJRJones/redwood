{
  "name": "@redwoodjs/internal",
<<<<<<< HEAD
  "version": "3.6.1",
=======
  "version": "3.7.0",
>>>>>>> ba2f3cc3
  "repository": {
    "type": "git",
    "url": "https://github.com/redwoodjs/redwood.git",
    "directory": "packages/internal"
  },
  "license": "MIT",
  "main": "dist/index.js",
  "types": "dist/index.d.ts",
  "bin": {
    "rw-gen": "./dist/generate/generate.js",
    "rw-gen-watch": "./dist/generate/watch.js"
  },
  "files": [
    "dist"
  ],
  "scripts": {
    "build": "yarn build:js && yarn build:types",
    "build:clean-dist": "rimraf 'dist/**/*/__tests__'",
    "build:js": "babel src -d dist --extensions \".js,.ts,.tsx\" --copy-files --no-copy-ignored && yarn build:clean-dist",
    "build:types": "tsc --build --verbose",
    "build:watch": "nodemon --watch src --ext \"js,ts,tsx\" --ignore dist --exec \"yarn build\"",
    "fix:permissions": "chmod +x dist/generate/generate.js dist/generate/watch.js",
    "prepublishOnly": "NODE_ENV=production yarn build",
    "test": "jest src",
    "test:watch": "yarn test --watch"
  },
  "dependencies": {
    "@babel/parser": "7.20.5",
    "@babel/plugin-transform-typescript": "7.20.2",
    "@babel/register": "7.18.9",
    "@babel/runtime-corejs3": "7.20.6",
    "@babel/traverse": "7.20.5",
    "@graphql-codegen/add": "3.2.3",
    "@graphql-codegen/cli": "2.16.1",
    "@graphql-codegen/core": "2.6.8",
    "@graphql-codegen/schema-ast": "2.6.0",
    "@graphql-codegen/typescript": "2.8.5",
    "@graphql-codegen/typescript-operations": "2.5.10",
    "@graphql-codegen/typescript-react-apollo": "3.3.7",
    "@graphql-codegen/typescript-resolvers": "2.7.10",
    "@iarna/toml": "2.2.5",
<<<<<<< HEAD
    "@redwoodjs/graphql-server": "3.6.1",
=======
    "@redwoodjs/graphql-server": "3.7.0",
>>>>>>> ba2f3cc3
    "babel-plugin-graphql-tag": "3.3.0",
    "babel-plugin-polyfill-corejs3": "0.6.0",
    "chalk": "4.1.2",
    "core-js": "3.26.1",
    "deepmerge": "4.2.2",
    "esbuild": "0.16.3",
    "fast-glob": "3.2.12",
    "findup-sync": "5.0.0",
    "fs-extra": "11.1.0",
    "graphql": "16.6.0",
    "kill-port": "1.6.1",
    "prettier": "2.8.1",
    "rimraf": "3.0.2",
    "string-env-interpolation": "1.0.1",
    "systeminformation": "5.16.6",
    "terminal-link": "2.1.1",
    "typescript": "4.7.4"
  },
  "devDependencies": {
    "@babel/cli": "7.19.3",
    "@babel/core": "7.20.5",
    "@types/babel-plugin-tester": "9.0.5",
    "@types/babel__core": "7.1.20",
    "@types/findup-sync": "4.0.2",
    "@types/fs-extra": "9.0.13",
    "@types/rimraf": "3.0.2",
    "babel-plugin-tester": "10.1.0",
    "graphql-tag": "2.12.6",
    "jest": "29.3.1"
  },
  "gitHead": "3905ed045508b861b495f8d5630d76c7a157d8f1"
}<|MERGE_RESOLUTION|>--- conflicted
+++ resolved
@@ -1,10 +1,6 @@
 {
   "name": "@redwoodjs/internal",
-<<<<<<< HEAD
-  "version": "3.6.1",
-=======
   "version": "3.7.0",
->>>>>>> ba2f3cc3
   "repository": {
     "type": "git",
     "url": "https://github.com/redwoodjs/redwood.git",
@@ -46,11 +42,7 @@
     "@graphql-codegen/typescript-react-apollo": "3.3.7",
     "@graphql-codegen/typescript-resolvers": "2.7.10",
     "@iarna/toml": "2.2.5",
-<<<<<<< HEAD
-    "@redwoodjs/graphql-server": "3.6.1",
-=======
     "@redwoodjs/graphql-server": "3.7.0",
->>>>>>> ba2f3cc3
     "babel-plugin-graphql-tag": "3.3.0",
     "babel-plugin-polyfill-corejs3": "0.6.0",
     "chalk": "4.1.2",

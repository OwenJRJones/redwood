{
  "name": "@redwoodjs/internal",
<<<<<<< HEAD
  "version": "4.0.1",
=======
  "version": "4.1.0",
>>>>>>> 95521594
  "repository": {
    "type": "git",
    "url": "https://github.com/redwoodjs/redwood.git",
    "directory": "packages/internal"
  },
  "license": "MIT",
  "main": "dist/index.js",
  "types": "dist/index.d.ts",
  "bin": {
    "rw-gen": "./dist/generate/generate.js",
    "rw-gen-watch": "./dist/generate/watch.js"
  },
  "files": [
    "dist"
  ],
  "scripts": {
    "build": "yarn build:js && yarn build:types",
    "build:clean-dist": "rimraf 'dist/**/*/__tests__'",
    "build:js": "babel src -d dist --extensions \".js,.ts,.tsx\" --copy-files --no-copy-ignored && yarn build:clean-dist",
    "build:types": "tsc --build --verbose",
    "build:watch": "nodemon --watch src --ext \"js,ts,tsx\" --ignore dist --exec \"yarn build\"",
    "fix:permissions": "chmod +x dist/generate/generate.js dist/generate/watch.js",
    "prepublishOnly": "NODE_ENV=production yarn build",
    "test": "jest src",
    "test:watch": "yarn test --watch"
  },
  "dependencies": {
    "@babel/parser": "7.20.15",
    "@babel/plugin-transform-typescript": "7.20.13",
    "@babel/register": "7.18.9",
    "@babel/runtime-corejs3": "7.20.13",
    "@babel/traverse": "7.20.13",
    "@graphql-codegen/add": "4.0.0",
    "@graphql-codegen/cli": "3.0.0",
    "@graphql-codegen/core": "3.0.0",
    "@graphql-codegen/schema-ast": "3.0.0",
    "@graphql-codegen/typescript": "3.0.0",
    "@graphql-codegen/typescript-operations": "3.0.0",
    "@graphql-codegen/typescript-react-apollo": "3.3.7",
    "@graphql-codegen/typescript-resolvers": "3.0.0",
    "@iarna/toml": "2.2.5",
<<<<<<< HEAD
    "@redwoodjs/graphql-server": "4.0.1",
=======
    "@redwoodjs/graphql-server": "4.1.0",
>>>>>>> 95521594
    "babel-plugin-graphql-tag": "3.3.0",
    "babel-plugin-polyfill-corejs3": "0.6.0",
    "chalk": "4.1.2",
    "core-js": "3.27.2",
    "deepmerge": "4.3.0",
    "esbuild": "0.17.6",
    "fast-glob": "3.2.12",
    "findup-sync": "5.0.0",
    "fs-extra": "11.1.0",
    "graphql": "16.6.0",
    "kill-port": "1.6.1",
    "prettier": "2.8.4",
    "rimraf": "3.0.2",
    "string-env-interpolation": "1.0.1",
    "systeminformation": "5.17.8",
    "terminal-link": "2.1.1",
    "ts-node": "10.9.1",
    "typescript": "4.9.5"
  },
  "devDependencies": {
    "@babel/cli": "7.20.7",
    "@babel/core": "7.20.12",
    "@types/babel-plugin-tester": "9.0.5",
    "@types/babel__core": "7.20.0",
    "@types/findup-sync": "4.0.2",
    "@types/fs-extra": "11.0.1",
    "@types/rimraf": "3.0.2",
    "babel-plugin-tester": "11.0.4",
    "graphql-tag": "2.12.6",
    "jest": "29.4.2"
  },
  "gitHead": "3905ed045508b861b495f8d5630d76c7a157d8f1"
}<|MERGE_RESOLUTION|>--- conflicted
+++ resolved
@@ -1,10 +1,6 @@
 {
   "name": "@redwoodjs/internal",
-<<<<<<< HEAD
-  "version": "4.0.1",
-=======
   "version": "4.1.0",
->>>>>>> 95521594
   "repository": {
     "type": "git",
     "url": "https://github.com/redwoodjs/redwood.git",
@@ -46,11 +42,7 @@
     "@graphql-codegen/typescript-react-apollo": "3.3.7",
     "@graphql-codegen/typescript-resolvers": "3.0.0",
     "@iarna/toml": "2.2.5",
-<<<<<<< HEAD
-    "@redwoodjs/graphql-server": "4.0.1",
-=======
     "@redwoodjs/graphql-server": "4.1.0",
->>>>>>> 95521594
     "babel-plugin-graphql-tag": "3.3.0",
     "babel-plugin-polyfill-corejs3": "0.6.0",
     "chalk": "4.1.2",

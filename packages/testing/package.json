--- conflicted
+++ resolved
@@ -27,23 +27,13 @@
     "test:watch": "yarn test --watch"
   },
   "dependencies": {
-<<<<<<< HEAD
     "@babel/runtime-corejs3": "7.21.5",
-    "@redwoodjs/auth": "5.0.4",
-    "@redwoodjs/graphql-server": "5.0.4",
-    "@redwoodjs/internal": "5.0.4",
-    "@redwoodjs/project-config": "5.0.4",
-    "@redwoodjs/router": "5.0.4",
-    "@redwoodjs/web": "5.0.4",
-=======
-    "@babel/runtime-corejs3": "7.21.0",
     "@redwoodjs/auth": "5.0.5",
     "@redwoodjs/graphql-server": "5.0.5",
     "@redwoodjs/internal": "5.0.5",
     "@redwoodjs/project-config": "5.0.5",
     "@redwoodjs/router": "5.0.5",
     "@redwoodjs/web": "5.0.5",
->>>>>>> ad2145d9
     "@storybook/addon-a11y": "6.5.17-alpha.0",
     "@storybook/addon-docs": "6.5.17-alpha.0",
     "@storybook/addon-essentials": "6.5.17-alpha.0",

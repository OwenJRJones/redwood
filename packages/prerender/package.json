--- conflicted
+++ resolved
@@ -25,23 +25,13 @@
   },
   "dependencies": {
     "@babel/runtime-corejs3": "7.22.3",
-<<<<<<< HEAD
-    "@redwoodjs/auth": "5.3.0",
-    "@redwoodjs/internal": "5.3.0",
-    "@redwoodjs/project-config": "5.3.0",
-    "@redwoodjs/router": "5.3.0",
-    "@redwoodjs/structure": "5.3.0",
-    "@redwoodjs/web": "5.3.0",
-    "@whatwg-node/fetch": "0.9.4",
-=======
     "@redwoodjs/auth": "5.3.1",
     "@redwoodjs/internal": "5.3.1",
     "@redwoodjs/project-config": "5.3.1",
     "@redwoodjs/router": "5.3.1",
     "@redwoodjs/structure": "5.3.1",
     "@redwoodjs/web": "5.3.1",
-    "@whatwg-node/fetch": "0.9.3",
->>>>>>> e6eb17c2
+    "@whatwg-node/fetch": "0.9.4",
     "babel-plugin-ignore-html-and-css-imports": "0.1.0",
     "cheerio": "1.0.0-rc.12",
     "core-js": "3.30.2",

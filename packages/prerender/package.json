{
  "name": "@redwoodjs/prerender",
  "version": "6.0.7",
  "description": "RedwoodJS prerender",
  "repository": {
    "type": "git",
    "url": "https://github.com/redwoodjs/redwood.git",
    "directory": "packages/prerender"
  },
  "license": "MIT",
  "main": "dist/index.js",
  "files": [
    "dist",
    "browserUtils",
    "detection"
  ],
  "scripts": {
    "build": "yarn build:js && yarn build:types",
    "build:js": "babel src -d dist --extensions \".js,.jsx,.ts,.tsx,.jsx\"",
    "build:types": "tsc --build --verbose",
    "build:watch": "nodemon --watch src --ext \"js,jsx,ts,tsx,template\" --ignore dist --exec \"yarn build\"",
    "prepublishOnly": "yarn build",
    "test": "jest src",
    "test:watch": "yarn test --watch"
  },
  "dependencies": {
    "@babel/runtime-corejs3": "7.22.6",
<<<<<<< HEAD
    "@redwoodjs/auth": "6.0.6",
    "@redwoodjs/internal": "6.0.6",
    "@redwoodjs/project-config": "6.0.6",
    "@redwoodjs/router": "6.0.6",
    "@redwoodjs/structure": "6.0.6",
    "@redwoodjs/web": "6.0.6",
    "@whatwg-node/fetch": "0.9.9",
=======
    "@redwoodjs/auth": "6.0.7",
    "@redwoodjs/internal": "6.0.7",
    "@redwoodjs/project-config": "6.0.7",
    "@redwoodjs/router": "6.0.7",
    "@redwoodjs/structure": "6.0.7",
    "@redwoodjs/web": "6.0.7",
    "@whatwg-node/fetch": "0.9.7",
>>>>>>> 79faf45e
    "babel-plugin-ignore-html-and-css-imports": "0.1.0",
    "cheerio": "1.0.0-rc.12",
    "core-js": "3.32.0",
    "graphql": "16.7.1",
    "mime-types": "2.1.35"
  },
  "devDependencies": {
    "@babel/cli": "7.22.9",
    "@babel/core": "7.22.9",
    "@types/mime-types": "2.1.1",
    "babel-plugin-tester": "11.0.4",
    "jest": "29.6.1",
    "typescript": "5.1.6"
  },
  "peerDependencies": {
    "react": "18.2.0",
    "react-dom": "18.2.0"
  },
  "externals": {
    "react": "react",
    "react-dom": "react-dom"
  },
  "gitHead": "3905ed045508b861b495f8d5630d76c7a157d8f1"
}<|MERGE_RESOLUTION|>--- conflicted
+++ resolved
@@ -25,23 +25,13 @@
   },
   "dependencies": {
     "@babel/runtime-corejs3": "7.22.6",
-<<<<<<< HEAD
-    "@redwoodjs/auth": "6.0.6",
-    "@redwoodjs/internal": "6.0.6",
-    "@redwoodjs/project-config": "6.0.6",
-    "@redwoodjs/router": "6.0.6",
-    "@redwoodjs/structure": "6.0.6",
-    "@redwoodjs/web": "6.0.6",
-    "@whatwg-node/fetch": "0.9.9",
-=======
     "@redwoodjs/auth": "6.0.7",
     "@redwoodjs/internal": "6.0.7",
     "@redwoodjs/project-config": "6.0.7",
     "@redwoodjs/router": "6.0.7",
     "@redwoodjs/structure": "6.0.7",
     "@redwoodjs/web": "6.0.7",
-    "@whatwg-node/fetch": "0.9.7",
->>>>>>> 79faf45e
+    "@whatwg-node/fetch": "0.9.9",
     "babel-plugin-ignore-html-and-css-imports": "0.1.0",
     "cheerio": "1.0.0-rc.12",
     "core-js": "3.32.0",

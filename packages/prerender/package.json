--- conflicted
+++ resolved
@@ -26,21 +26,12 @@
   },
   "dependencies": {
     "@babel/runtime-corejs3": "7.24.0",
-<<<<<<< HEAD
     "@redwoodjs/auth": "workspace:*",
     "@redwoodjs/internal": "workspace:*",
     "@redwoodjs/project-config": "workspace:*",
     "@redwoodjs/router": "workspace:*",
     "@redwoodjs/structure": "workspace:*",
     "@redwoodjs/web": "workspace:*",
-=======
-    "@redwoodjs/auth": "7.1.3",
-    "@redwoodjs/internal": "7.1.3",
-    "@redwoodjs/project-config": "7.1.3",
-    "@redwoodjs/router": "7.1.3",
-    "@redwoodjs/structure": "7.1.3",
-    "@redwoodjs/web": "7.1.3",
->>>>>>> f333d3f4
     "@whatwg-node/fetch": "0.9.14",
     "babel-plugin-ignore-html-and-css-imports": "0.1.0",
     "cheerio": "1.0.0-rc.12",

import {
  addResolveFunctionsToSchema,
  makeExecutableSchema,
  IResolvers,
  IExecutableSchemaDefinition,
} from 'apollo-server-lambda'
<<<<<<< HEAD
import { mergeTypeDefs } from '@graphql-tools/merge'
=======
import { GraphQLSchema, GraphQLFieldMap } from 'graphql'
>>>>>>> 8e5b123a
import merge from 'lodash.merge'
import omitBy from 'lodash.omitby'
import { mergeTypes } from 'merge-graphql-schemas'

import { Services, GraphQLTypeWithFields } from 'src/types'

import * as rootSchema from './rootSchema'

const mapFieldsToService = ({
  fields = {},
  resolvers: unmappedResolvers,
  services,
}: {
  fields: GraphQLFieldMap<any, any>
  resolvers: {
    [key: string]: (
      root: unknown,
      args: unknown,
      context: unknown,
      info: unknown
    ) => any
  }
  services: Services
}) =>
  Object.keys(fields).reduce((resolvers, name) => {
    // Does the function already exist in the resolvers from the schema definition?
    if (resolvers?.[name]) {
      return resolvers
    }

    // Does a function exist in the service?
    if (services?.[name]) {
      return {
        ...resolvers,
        // Map the arguments from GraphQL to an ordinary function a service would
        // expect.
        [name]: (
          root: unknown,
          args: unknown,
          context: unknown,
          info: unknown
        ) => services[name](args, { root, context, info }),
      }
    }

    return resolvers
  }, unmappedResolvers)

/**
 * This iterates over all the schemas definitions and figures out which resolvers
 * are missing, it then tries to add the missing resolvers from the corresponding
 * service.
 */
const mergeResolversWithServices = ({
  schema,
  resolvers,
  services,
}: {
  schema: GraphQLSchema
  resolvers: { [key: string]: any }
  services: Services
}): IResolvers => {
  const mergedServices = merge(
    {},
    ...Object.keys(services).map((name) => services[name])
  )

  // Get a list of types that have fields.
  // TODO: Figure out if this would interfere with other types: Interface types, etc.`
  const typesWithFields = Object.keys(schema.getTypeMap())
    .filter((name) => !name.startsWith('_'))
    .filter(
      (name) =>
        typeof (schema.getType(name) as GraphQLTypeWithFields).getFields !==
        'undefined'
    )
    .map((name) => {
      return schema.getType(name)
    })
    .filter(
      (type): type is GraphQLTypeWithFields =>
        type !== undefined && type !== null
    )

  const mappedResolvers = typesWithFields.reduce((acc, type) => {
    // Services export Query and Mutation field resolvers as named exports,
    // but other GraphQLObjectTypes are exported as an object that are named
    // after the type.
    // Example: export const MyType = { field: () => {} }
    let servicesForType = mergedServices
    if (!['Query', 'Mutation'].includes(type.name)) {
      servicesForType = mergedServices?.[type.name]
    }

    return {
      ...acc,
      [type.name]: mapFieldsToService({
        fields: type.getFields(),
        resolvers: resolvers?.[type.name],
        services: servicesForType,
      }),
    }
  }, {})

  return omitBy(
    {
      ...resolvers,
      ...mappedResolvers,
    },
    (v) => typeof v === 'undefined'
  )
}

const mergeResolvers = (schemas: {
  [key: string]: {
    schema: Record<string, unknown>
    resolvers: Record<string, unknown>
  }
}) =>
  omitBy(
    merge(
      {},
      ...[
        rootSchema.resolvers,
        ...Object.values(schemas).map(({ resolvers }) => resolvers),
      ]
    ),
    (v) => typeof v === 'undefined'
  )

/**
 * Merge GraphQL typeDefs and resolvers into a single schema.
 *
 * @example
 * ```js
 * const schemas = importAll('api', 'graphql')
 * const services = importAll('api', 'services')
 *
 * const schema = makeMergedSchema({
 *  schema,
 *  services: makeServices({ services }),
 * })
 * ```
 */
export const makeMergedSchema = ({
  schemas,
  services,
  schemaDirectives,
}: {
  schemas: {
    [key: string]: {
      schema: Record<string, unknown>
      resolvers: Record<string, unknown>
    }
  }
  services: Services
  schemaDirectives?: IExecutableSchemaDefinition['schemaDirectives']
}) => {
  const typeDefs = mergeTypeDefs(
    [rootSchema.schema, ...Object.values(schemas).map(({ schema }) => schema)],
    { all: true }
  )

  const schema = makeExecutableSchema({
    typeDefs,
    schemaDirectives,
  })

  const resolvers: IResolvers = mergeResolversWithServices({
    schema,
    resolvers: mergeResolvers(schemas),
    services,
  })
  addResolveFunctionsToSchema({ schema, resolvers })

  return schema
}<|MERGE_RESOLUTION|>--- conflicted
+++ resolved
@@ -4,14 +4,10 @@
   IResolvers,
   IExecutableSchemaDefinition,
 } from 'apollo-server-lambda'
-<<<<<<< HEAD
 import { mergeTypeDefs } from '@graphql-tools/merge'
-=======
 import { GraphQLSchema, GraphQLFieldMap } from 'graphql'
->>>>>>> 8e5b123a
 import merge from 'lodash.merge'
 import omitBy from 'lodash.omitby'
-import { mergeTypes } from 'merge-graphql-schemas'
 
 import { Services, GraphQLTypeWithFields } from 'src/types'
 

{
  "name": "@redwoodjs/api-server",
  "version": "7.1.2",
  "description": "Redwood's HTTP server for Serverless Functions",
  "repository": {
    "type": "git",
    "url": "https://github.com/redwoodjs/redwood.git",
    "directory": "packages/api-server"
  },
  "license": "MIT",
  "main": "./dist/createServer.js",
  "types": "./dist/createServer.d.ts",
  "bin": {
    "rw-api-server-watch": "./dist/watch.js",
    "rw-log-formatter": "./dist/logFormatter/bin.js",
    "rw-server": "./dist/bin.js"
  },
  "files": [
    "dist"
  ],
  "scripts": {
    "build": "tsx ./build.mts && yarn build:types",
    "build:pack": "yarn pack -o redwoodjs-api-server.tgz",
    "build:types": "tsc --build --verbose tsconfig.build.json",
    "build:watch": "nodemon --watch src --ext \"js,jsx,ts,tsx\" --ignore dist --exec \"yarn build && yarn fix:permissions\"",
    "fix:permissions": "chmod +x dist/index.js; chmod +x dist/watch.js",
    "prepublishOnly": "NODE_ENV=production yarn build",
    "test": "vitest run",
    "test:watch": "vitest watch"
  },
  "dependencies": {
    "@fastify/url-data": "5.4.0",
<<<<<<< HEAD
    "@redwoodjs/context": "workspace:*",
    "@redwoodjs/fastify-web": "workspace:*",
    "@redwoodjs/project-config": "workspace:*",
    "@redwoodjs/web-server": "workspace:*",
=======
    "@redwoodjs/context": "7.1.2",
    "@redwoodjs/fastify-web": "7.1.2",
    "@redwoodjs/project-config": "7.1.2",
    "@redwoodjs/web-server": "7.1.2",
>>>>>>> d0a0c079
    "chalk": "4.1.2",
    "chokidar": "3.5.3",
    "dotenv-defaults": "5.0.2",
    "fast-glob": "3.3.2",
    "fast-json-parse": "1.0.3",
    "fastify": "4.26.2",
    "fastify-raw-body": "4.3.0",
    "lodash": "4.17.21",
    "pretty-bytes": "5.6.0",
    "pretty-ms": "7.0.1",
    "qs": "6.11.2",
    "split2": "4.2.0",
    "yargs": "17.7.2"
  },
  "devDependencies": {
<<<<<<< HEAD
    "@redwoodjs/framework-tools": "workspace:*",
=======
    "@redwoodjs/framework-tools": "7.1.2",
>>>>>>> d0a0c079
    "@types/aws-lambda": "8.10.126",
    "@types/lodash": "4.14.202",
    "@types/qs": "6.9.11",
    "@types/split2": "4.2.3",
    "@types/yargs": "17.0.32",
    "aws-lambda": "1.0.7",
    "pino-abstract-transport": "1.1.0",
    "tsx": "4.6.2",
    "typescript": "5.3.3",
    "vitest": "1.2.2"
  },
  "peerDependencies": {
<<<<<<< HEAD
    "@redwoodjs/graphql-server": "workspace:*"
=======
    "@redwoodjs/graphql-server": "7.1.2"
>>>>>>> d0a0c079
  },
  "peerDependenciesMeta": {
    "@redwoodjs/graphql-server": {
      "optional": true
    }
  },
  "gitHead": "3905ed045508b861b495f8d5630d76c7a157d8f1"
}<|MERGE_RESOLUTION|>--- conflicted
+++ resolved
@@ -30,17 +30,10 @@
   },
   "dependencies": {
     "@fastify/url-data": "5.4.0",
-<<<<<<< HEAD
     "@redwoodjs/context": "workspace:*",
     "@redwoodjs/fastify-web": "workspace:*",
     "@redwoodjs/project-config": "workspace:*",
     "@redwoodjs/web-server": "workspace:*",
-=======
-    "@redwoodjs/context": "7.1.2",
-    "@redwoodjs/fastify-web": "7.1.2",
-    "@redwoodjs/project-config": "7.1.2",
-    "@redwoodjs/web-server": "7.1.2",
->>>>>>> d0a0c079
     "chalk": "4.1.2",
     "chokidar": "3.5.3",
     "dotenv-defaults": "5.0.2",
@@ -56,11 +49,7 @@
     "yargs": "17.7.2"
   },
   "devDependencies": {
-<<<<<<< HEAD
     "@redwoodjs/framework-tools": "workspace:*",
-=======
-    "@redwoodjs/framework-tools": "7.1.2",
->>>>>>> d0a0c079
     "@types/aws-lambda": "8.10.126",
     "@types/lodash": "4.14.202",
     "@types/qs": "6.9.11",
@@ -73,11 +62,7 @@
     "vitest": "1.2.2"
   },
   "peerDependencies": {
-<<<<<<< HEAD
     "@redwoodjs/graphql-server": "workspace:*"
-=======
-    "@redwoodjs/graphql-server": "7.1.2"
->>>>>>> d0a0c079
   },
   "peerDependenciesMeta": {
     "@redwoodjs/graphql-server": {

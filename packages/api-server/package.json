--- conflicted
+++ resolved
@@ -33,12 +33,8 @@
     "@fastify/http-proxy": "9.3.0",
     "@fastify/static": "6.12.0",
     "@fastify/url-data": "5.4.0",
-<<<<<<< HEAD
-    "@redwoodjs/context": "6.6.2",
-    "@redwoodjs/project-config": "6.6.2",
-=======
+    "@redwoodjs/context": "6.6.3",
     "@redwoodjs/project-config": "6.6.3",
->>>>>>> 675f3ad4
     "ansi-colors": "4.1.3",
     "chalk": "4.1.2",
     "chokidar": "3.5.3",

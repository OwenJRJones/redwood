{
  "name": "@redwoodjs/eslint-config",
  "version": "2.2.1",
  "repository": {
    "type": "git",
    "url": "https://github.com/redwoodjs/redwood.git",
    "directory": "packages/eslint-config"
  },
  "license": "MIT",
  "main": "index.js",
  "scripts": {
    "build": "echo 'Nothing to build..'"
  },
  "dependencies": {
<<<<<<< HEAD
    "@babel/core": "7.18.10",
    "@babel/eslint-parser": "7.18.9",
    "@babel/eslint-plugin": "7.18.10",
    "@redwoodjs/internal": "2.2.0",
    "@typescript-eslint/eslint-plugin": "5.33.0",
    "@typescript-eslint/parser": "5.33.0",
    "eslint": "8.21.0",
=======
    "@babel/core": "7.16.7",
    "@babel/eslint-parser": "7.16.5",
    "@babel/eslint-plugin": "7.16.5",
    "@redwoodjs/internal": "2.2.1",
    "@typescript-eslint/eslint-plugin": "5.30.7",
    "@typescript-eslint/parser": "5.30.7",
    "eslint": "8.20.0",
>>>>>>> eef20f91
    "eslint-config-prettier": "8.5.0",
    "eslint-import-resolver-babel-module": "5.3.1",
    "eslint-plugin-babel": "5.3.1",
    "eslint-plugin-import": "2.26.0",
    "eslint-plugin-jest-dom": "4.0.2",
    "eslint-plugin-jsx-a11y": "6.6.1",
    "eslint-plugin-prettier": "4.2.1",
    "eslint-plugin-react": "7.30.1",
    "eslint-plugin-react-hooks": "4.6.0",
    "prettier": "2.7.1"
  },
  "devDependencies": {
    "@babel/cli": "7.18.10",
    "jest": "28.1.3",
    "typescript": "4.7.4"
  },
  "gitHead": "3905ed045508b861b495f8d5630d76c7a157d8f1"
}<|MERGE_RESOLUTION|>--- conflicted
+++ resolved
@@ -12,23 +12,13 @@
     "build": "echo 'Nothing to build..'"
   },
   "dependencies": {
-<<<<<<< HEAD
     "@babel/core": "7.18.10",
     "@babel/eslint-parser": "7.18.9",
     "@babel/eslint-plugin": "7.18.10",
-    "@redwoodjs/internal": "2.2.0",
+    "@redwoodjs/internal": "2.2.1",
     "@typescript-eslint/eslint-plugin": "5.33.0",
     "@typescript-eslint/parser": "5.33.0",
     "eslint": "8.21.0",
-=======
-    "@babel/core": "7.16.7",
-    "@babel/eslint-parser": "7.16.5",
-    "@babel/eslint-plugin": "7.16.5",
-    "@redwoodjs/internal": "2.2.1",
-    "@typescript-eslint/eslint-plugin": "5.30.7",
-    "@typescript-eslint/parser": "5.30.7",
-    "eslint": "8.20.0",
->>>>>>> eef20f91
     "eslint-config-prettier": "8.5.0",
     "eslint-import-resolver-babel-module": "5.3.1",
     "eslint-plugin-babel": "5.3.1",

{
  "name": "@redwoodjs/realtime",
  "version": "7.1.3",
  "repository": {
    "type": "git",
    "url": "https://github.com/redwoodjs/redwood.git",
    "directory": "packages/realtime"
  },
  "license": "MIT",
  "exports": "./dist/index.js",
  "types": "./dist/index.d.ts",
  "files": [
    "dist"
  ],
  "scripts": {
    "build": "tsx ./build.mts && run build:types",
    "build:pack": "yarn pack -o redwoodjs-realtime.tgz",
    "build:types": "tsc --build --verbose",
    "build:watch": "nodemon --watch src --ext \"js,ts,tsx\" --ignore dist --exec \"yarn build\"",
    "prepublishOnly": "NODE_ENV=production yarn build",
    "test": "vitest run",
    "test:watch": "vitest watch"
  },
  "dependencies": {
    "@envelop/live-query": "7.0.0",
    "@graphql-tools/schema": "10.0.2",
    "@graphql-tools/utils": "10.0.11",
    "@graphql-yoga/plugin-defer-stream": "3.1.1",
    "@graphql-yoga/plugin-graphql-sse": "3.1.1",
    "@graphql-yoga/redis-event-target": "3.0.0",
    "@graphql-yoga/subscription": "5.0.0",
    "@n1ru4l/graphql-live-query": "0.10.0",
    "@n1ru4l/in-memory-live-query-store": "0.10.0",
    "graphql": "16.8.1",
    "ioredis": "^5.3.2"
  },
  "devDependencies": {
    "@envelop/core": "5.0.0",
    "@envelop/testing": "7.0.0",
    "@envelop/types": "5.0.0",
<<<<<<< HEAD
    "@redwoodjs/framework-tools": "workspace:*",
=======
    "@redwoodjs/framework-tools": "7.1.3",
    "jest": "29.7.0",
>>>>>>> f333d3f4
    "nodemon": "3.0.2",
    "tsx": "4.6.2",
    "typescript": "5.3.3",
    "vitest": "1.3.1"
  },
  "peerDependencies": {
    "ioredis": "^5.3.2"
  },
  "peerDependenciesMeta": {
    "ioredis": {
      "optional": true
    }
  },
  "gitHead": "3905ed045508b861b495f8d5630d76c7a157d8f1"
}<|MERGE_RESOLUTION|>--- conflicted
+++ resolved
@@ -38,12 +38,7 @@
     "@envelop/core": "5.0.0",
     "@envelop/testing": "7.0.0",
     "@envelop/types": "5.0.0",
-<<<<<<< HEAD
     "@redwoodjs/framework-tools": "workspace:*",
-=======
-    "@redwoodjs/framework-tools": "7.1.3",
-    "jest": "29.7.0",
->>>>>>> f333d3f4
     "nodemon": "3.0.2",
     "tsx": "4.6.2",
     "typescript": "5.3.3",

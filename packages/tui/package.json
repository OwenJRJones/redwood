--- conflicted
+++ resolved
@@ -26,11 +26,7 @@
     "stdout-update": "1.6.8"
   },
   "devDependencies": {
-<<<<<<< HEAD
     "@redwoodjs/framework-tools": "workspace:*",
-=======
-    "@redwoodjs/framework-tools": "7.1.1",
->>>>>>> 14ebfc30
     "tsx": "4.6.2",
     "typescript": "5.3.3"
   },

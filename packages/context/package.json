{
  "name": "@redwoodjs/context",
  "version": "7.1.3",
  "repository": {
    "type": "git",
    "url": "https://github.com/redwoodjs/redwood.git",
    "directory": "packages/context"
  },
  "license": "MIT",
  "main": "./dist/index.js",
  "types": "./dist/index.d.ts",
  "files": [
    "dist"
  ],
  "scripts": {
    "build": "tsx ./build.mts && yarn build:types",
    "build:pack": "yarn pack -o redwoodjs-context.tgz",
    "build:types": "tsc --build --verbose",
    "build:watch": "nodemon --watch src --ext \"js,jsx,ts,tsx\" --ignore dist --exec \"yarn build\"",
    "prepublishOnly": "NODE_ENV=production yarn build"
  },
  "devDependencies": {
<<<<<<< HEAD
    "@redwoodjs/framework-tools": "workspace:*",
=======
    "@redwoodjs/framework-tools": "7.1.3",
>>>>>>> f333d3f4
    "tsx": "4.6.2",
    "typescript": "5.3.3"
  },
  "gitHead": "3905ed045508b861b495f8d5630d76c7a157d8f1"
}<|MERGE_RESOLUTION|>--- conflicted
+++ resolved
@@ -20,11 +20,7 @@
     "prepublishOnly": "NODE_ENV=production yarn build"
   },
   "devDependencies": {
-<<<<<<< HEAD
     "@redwoodjs/framework-tools": "workspace:*",
-=======
-    "@redwoodjs/framework-tools": "7.1.3",
->>>>>>> f333d3f4
     "tsx": "4.6.2",
     "typescript": "5.3.3"
   },

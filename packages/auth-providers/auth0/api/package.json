{
  "name": "@redwoodjs/auth-auth0-api",
  "version": "7.1.1",
  "repository": {
    "type": "git",
    "url": "https://github.com/redwoodjs/redwood.git",
    "directory": "packages/auth-providers/auth0/api"
  },
  "license": "MIT",
  "main": "./dist/index.js",
  "types": "./dist/index.d.ts",
  "files": [
    "dist"
  ],
  "scripts": {
    "build": "yarn build:js && yarn build:types",
    "build:js": "babel src -d dist --extensions \".js,.jsx,.ts,.tsx\" --copy-files --no-copy-ignored",
    "build:pack": "yarn pack -o redwoodjs-auth-auth0-api.tgz",
    "build:types": "tsc --build --verbose",
    "build:watch": "nodemon --watch src --ext \"js,jsx,ts,tsx,template\" --ignore dist --exec \"yarn build\"",
    "prepublishOnly": "NODE_ENV=production yarn build",
    "test": "vitest run src",
    "test:watch": "vitest watch src"
  },
  "dependencies": {
    "@babel/runtime-corejs3": "7.24.0",
    "core-js": "3.35.1",
    "jsonwebtoken": "9.0.2",
    "jwks-rsa": "3.1.0"
  },
  "devDependencies": {
    "@babel/cli": "7.23.9",
    "@babel/core": "^7.22.20",
<<<<<<< HEAD
    "@redwoodjs/api": "workspace:*",
    "@types/jsonwebtoken": "9.0.6",
=======
    "@redwoodjs/api": "7.1.1",
    "@types/jsonwebtoken": "9.0.5",
>>>>>>> 14ebfc30
    "typescript": "5.3.3",
    "vitest": "1.2.2"
  },
  "gitHead": "3905ed045508b861b495f8d5630d76c7a157d8f1"
}<|MERGE_RESOLUTION|>--- conflicted
+++ resolved
@@ -31,13 +31,8 @@
   "devDependencies": {
     "@babel/cli": "7.23.9",
     "@babel/core": "^7.22.20",
-<<<<<<< HEAD
     "@redwoodjs/api": "workspace:*",
     "@types/jsonwebtoken": "9.0.6",
-=======
-    "@redwoodjs/api": "7.1.1",
-    "@types/jsonwebtoken": "9.0.5",
->>>>>>> 14ebfc30
     "typescript": "5.3.3",
     "vitest": "1.2.2"
   },

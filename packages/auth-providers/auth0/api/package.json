{
  "name": "@redwoodjs/auth-auth0-api",
  "version": "6.0.0",
  "repository": {
    "type": "git",
    "url": "https://github.com/redwoodjs/redwood.git",
    "directory": "packages/auth-providers/auth0/api"
  },
  "license": "MIT",
  "main": "./dist/index.js",
  "types": "./dist/index.d.ts",
  "files": [
    "dist"
  ],
  "scripts": {
    "build": "yarn build:js && yarn build:types",
    "build:js": "babel src -d dist --extensions \".js,.jsx,.ts,.tsx\" --copy-files --no-copy-ignored",
    "build:types": "tsc --build --verbose",
    "build:watch": "nodemon --watch src --ext \"js,jsx,ts,tsx,template\" --ignore dist --exec \"yarn build\"",
    "prepublishOnly": "NODE_ENV=production yarn build",
    "test": "jest src",
    "test:watch": "yarn test --watch"
  },
  "dependencies": {
    "@babel/runtime-corejs3": "7.22.6",
    "core-js": "3.31.1",
    "jsonwebtoken": "9.0.0",
    "jwks-rsa": "3.0.1"
  },
  "devDependencies": {
    "@babel/cli": "7.22.9",
    "@babel/core": "7.22.9",
<<<<<<< HEAD
    "@redwoodjs/api": "5.0.0",
=======
    "@redwoodjs/api": "6.0.0",
>>>>>>> abf118db
    "@types/jsonwebtoken": "9.0.2",
    "jest": "29.6.1",
    "typescript": "5.1.6"
  },
  "gitHead": "3905ed045508b861b495f8d5630d76c7a157d8f1"
}<|MERGE_RESOLUTION|>--- conflicted
+++ resolved
@@ -30,11 +30,7 @@
   "devDependencies": {
     "@babel/cli": "7.22.9",
     "@babel/core": "7.22.9",
-<<<<<<< HEAD
-    "@redwoodjs/api": "5.0.0",
-=======
     "@redwoodjs/api": "6.0.0",
->>>>>>> abf118db
     "@types/jsonwebtoken": "9.0.2",
     "jest": "29.6.1",
     "typescript": "5.1.6"

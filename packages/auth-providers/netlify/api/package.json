{
  "name": "@redwoodjs/auth-netlify-api",
  "version": "6.2.1",
  "repository": {
    "type": "git",
    "url": "https://github.com/redwoodjs/redwood.git",
    "directory": "packages/auth-providers/netlify/api"
  },
  "license": "MIT",
  "main": "./dist/index.js",
  "types": "./dist/index.d.ts",
  "files": [
    "dist"
  ],
  "scripts": {
    "build": "yarn build:js && yarn build:types",
    "build:js": "babel src -d dist --extensions \".js,.jsx,.ts,.tsx\" --copy-files --no-copy-ignored",
    "build:types": "tsc --build --verbose",
    "build:watch": "nodemon --watch src --ext \"js,jsx,ts,tsx,template\" --ignore dist --exec \"yarn build\"",
    "prepublishOnly": "NODE_ENV=production yarn build",
    "test": "jest src",
    "test:watch": "yarn test --watch"
  },
  "dependencies": {
    "@babel/runtime-corejs3": "7.22.15",
    "core-js": "3.32.2",
    "jsonwebtoken": "9.0.0"
  },
  "devDependencies": {
    "@babel/cli": "7.22.15",
    "@babel/core": "7.22.17",
<<<<<<< HEAD
    "@redwoodjs/api": "6.2.0",
=======
    "@redwoodjs/api": "6.2.1",
>>>>>>> 5ee3c56c
    "@types/aws-lambda": "8.10.119",
    "@types/jsonwebtoken": "9.0.2",
    "jest": "29.6.4",
    "typescript": "5.2.2"
  },
  "gitHead": "3905ed045508b861b495f8d5630d76c7a157d8f1"
}<|MERGE_RESOLUTION|>--- conflicted
+++ resolved
@@ -29,11 +29,7 @@
   "devDependencies": {
     "@babel/cli": "7.22.15",
     "@babel/core": "7.22.17",
-<<<<<<< HEAD
-    "@redwoodjs/api": "6.2.0",
-=======
     "@redwoodjs/api": "6.2.1",
->>>>>>> 5ee3c56c
     "@types/aws-lambda": "8.10.119",
     "@types/jsonwebtoken": "9.0.2",
     "jest": "29.6.4",

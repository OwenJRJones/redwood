--- conflicted
+++ resolved
@@ -23,11 +23,7 @@
   },
   "dependencies": {
     "@babel/runtime-corejs3": "7.22.15",
-<<<<<<< HEAD
-    "@redwoodjs/cli-helpers": "6.2.0",
-=======
     "@redwoodjs/cli-helpers": "6.2.1",
->>>>>>> 5ee3c56c
     "core-js": "3.32.2"
   },
   "devDependencies": {

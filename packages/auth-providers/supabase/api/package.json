{
  "name": "@redwoodjs/auth-supabase-api",
  "version": "6.0.0",
  "repository": {
    "type": "git",
    "url": "https://github.com/redwoodjs/redwood.git",
    "directory": "packages/auth-providers/supabase/api"
  },
  "license": "MIT",
  "main": "./dist/index.js",
  "types": "./dist/index.d.ts",
  "files": [
    "dist"
  ],
  "scripts": {
    "build": "yarn build:js && yarn build:types",
    "build:js": "babel src -d dist --extensions \".js,.jsx,.ts,.tsx\" --copy-files --no-copy-ignored",
    "build:types": "tsc --build --verbose",
    "build:watch": "nodemon --watch src --ext \"js,jsx,ts,tsx,template\" --ignore dist --exec \"yarn build\"",
    "prepublishOnly": "NODE_ENV=production yarn build",
    "test": "jest src",
    "test:watch": "yarn test --watch"
  },
  "dependencies": {
    "@babel/runtime-corejs3": "7.22.6",
    "core-js": "3.31.1",
    "jsonwebtoken": "9.0.0"
  },
  "devDependencies": {
    "@babel/cli": "7.22.9",
    "@babel/core": "7.22.9",
<<<<<<< HEAD
    "@redwoodjs/api": "5.0.0",
=======
    "@redwoodjs/api": "6.0.0",
>>>>>>> abf118db
    "@types/aws-lambda": "8.10.119",
    "@types/jsonwebtoken": "9.0.2",
    "jest": "29.6.1",
    "typescript": "5.1.6"
  },
  "gitHead": "3905ed045508b861b495f8d5630d76c7a157d8f1"
}<|MERGE_RESOLUTION|>--- conflicted
+++ resolved
@@ -29,11 +29,7 @@
   "devDependencies": {
     "@babel/cli": "7.22.9",
     "@babel/core": "7.22.9",
-<<<<<<< HEAD
-    "@redwoodjs/api": "5.0.0",
-=======
     "@redwoodjs/api": "6.0.0",
->>>>>>> abf118db
     "@types/aws-lambda": "8.10.119",
     "@types/jsonwebtoken": "9.0.2",
     "jest": "29.6.1",

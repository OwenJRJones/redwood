--- conflicted
+++ resolved
@@ -32,13 +32,8 @@
   "devDependencies": {
     "@babel/cli": "7.21.5",
     "@babel/core": "7.22.1",
-<<<<<<< HEAD
-    "@redwoodjs/api": "5.3.0",
+    "@redwoodjs/api": "5.3.1",
     "@simplewebauthn/server": "7.3.0",
-=======
-    "@redwoodjs/api": "5.3.1",
-    "@simplewebauthn/server": "7.2.0",
->>>>>>> e6eb17c2
     "@types/crypto-js": "4.1.1",
     "@types/md5": "2.3.2",
     "@types/uuid": "9.0.2",

{
  "name": "@redwoodjs/auth-dbauth-api",
  "version": "5.0.5",
  "repository": {
    "type": "git",
    "url": "https://github.com/redwoodjs/redwood.git",
    "directory": "packages/auth-providers/dbAuth/api"
  },
  "license": "MIT",
  "main": "./dist/index.js",
  "types": "./dist/index.d.ts",
  "files": [
    "dist"
  ],
  "scripts": {
    "build": "yarn build:js && yarn build:types",
    "build:js": "babel src -d dist --extensions \".js,.ts,.tsx\" --copy-files --no-copy-ignored",
    "build:types": "tsc --build --verbose",
    "build:watch": "nodemon --watch src --ext \"js,ts,tsx,template\" --ignore dist --exec \"yarn build\"",
    "prepublishOnly": "NODE_ENV=production yarn build",
    "test": "jest src",
    "test:watch": "yarn test --watch"
  },
  "dependencies": {
    "@babel/runtime-corejs3": "7.21.5",
    "base64url": "3.0.1",
    "core-js": "3.30.1",
    "crypto-js": "4.1.1",
    "md5": "2.3.0",
    "uuid": "9.0.0"
  },
  "devDependencies": {
<<<<<<< HEAD
    "@babel/cli": "7.21.5",
    "@babel/core": "7.21.8",
    "@redwoodjs/api": "5.0.4",
=======
    "@babel/cli": "7.21.0",
    "@babel/core": "7.21.4",
    "@redwoodjs/api": "5.0.5",
>>>>>>> ad2145d9
    "@simplewebauthn/server": "7.2.0",
    "@types/crypto-js": "4.1.1",
    "@types/md5": "2.3.2",
    "@types/uuid": "9.0.1",
    "jest": "29.5.0",
    "typescript": "5.0.4"
  },
  "gitHead": "3905ed045508b861b495f8d5630d76c7a157d8f1"
}<|MERGE_RESOLUTION|>--- conflicted
+++ resolved
@@ -30,15 +30,9 @@
     "uuid": "9.0.0"
   },
   "devDependencies": {
-<<<<<<< HEAD
     "@babel/cli": "7.21.5",
     "@babel/core": "7.21.8",
-    "@redwoodjs/api": "5.0.4",
-=======
-    "@babel/cli": "7.21.0",
-    "@babel/core": "7.21.4",
     "@redwoodjs/api": "5.0.5",
->>>>>>> ad2145d9
     "@simplewebauthn/server": "7.2.0",
     "@types/crypto-js": "4.1.1",
     "@types/md5": "2.3.2",

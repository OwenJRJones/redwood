{
  "name": "@redwoodjs/auth-dbauth-setup",
  "version": "7.7.3",
  "repository": {
    "type": "git",
    "url": "git+https://github.com/redwoodjs/redwood.git",
    "directory": "packages/auth-providers/dbAuth/setup"
  },
  "license": "MIT",
  "main": "./dist/index.js",
  "types": "./dist/index.d.ts",
  "files": [
    "dist"
  ],
  "scripts": {
    "build": "yarn build:js && yarn build:types",
    "build:js": "babel src -d dist --extensions \".js,.jsx,.ts,.tsx\" --copy-files --no-copy-ignored",
    "build:pack": "yarn pack -o redwoodjs-auth-dbauth-setup.tgz",
    "build:types": "tsc --build --verbose",
    "build:watch": "nodemon --watch src --ext \"js,jsx,ts,tsx,template\" --ignore dist --exec \"yarn build\"",
    "prepublishOnly": "NODE_ENV=production yarn build",
    "test": "jest src",
    "test:watch": "yarn test --watch"
  },
  "dependencies": {
    "@babel/runtime-corejs3": "7.24.5",
<<<<<<< HEAD
    "@prisma/internals": "5.15.1",
    "@redwoodjs/cli-helpers": "7.7.2",
=======
    "@redwoodjs/cli-helpers": "7.7.3",
>>>>>>> 62509c9e
    "@simplewebauthn/browser": "7.4.0",
    "core-js": "3.37.1",
    "prompts": "2.4.2",
    "terminal-link": "2.1.1"
  },
  "devDependencies": {
    "@babel/cli": "7.24.5",
    "@babel/core": "^7.22.20",
    "@simplewebauthn/typescript-types": "7.4.0",
    "@types/yargs": "17.0.32",
    "jest": "29.7.0",
    "jest-environment-node": "29.7.0",
    "typescript": "5.4.5"
  },
  "gitHead": "3905ed045508b861b495f8d5630d76c7a157d8f1"
}<|MERGE_RESOLUTION|>--- conflicted
+++ resolved
@@ -24,12 +24,8 @@
   },
   "dependencies": {
     "@babel/runtime-corejs3": "7.24.5",
-<<<<<<< HEAD
     "@prisma/internals": "5.15.1",
-    "@redwoodjs/cli-helpers": "7.7.2",
-=======
     "@redwoodjs/cli-helpers": "7.7.3",
->>>>>>> 62509c9e
     "@simplewebauthn/browser": "7.4.0",
     "core-js": "3.37.1",
     "prompts": "2.4.2",

--- conflicted
+++ resolved
@@ -25,11 +25,7 @@
   },
   "dependencies": {
     "@babel/runtime-corejs3": "7.23.9",
-<<<<<<< HEAD
-    "@redwoodjs/auth": "6.0.7",
-=======
     "@redwoodjs/auth": "7.0.0",
->>>>>>> 49965f4d
     "@simplewebauthn/browser": "7.4.0",
     "core-js": "3.35.1"
   },
@@ -39,7 +35,7 @@
     "@simplewebauthn/typescript-types": "7.4.0",
     "@types/react": "^18.2.55",
     "jest": "29.7.0",
-    "react": "18.2.0",
+    "react": "0.0.0-experimental-e5205658f-20230913",
     "typescript": "5.3.3"
   },
   "gitHead": "3905ed045508b861b495f8d5630d76c7a157d8f1"

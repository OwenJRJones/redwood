{
  "name": "@redwoodjs/auth-dbauth-web",
  "version": "6.4.2",
  "repository": {
    "type": "git",
    "url": "https://github.com/redwoodjs/redwood.git",
    "directory": "packages/auth-providers/dbAuth/web"
  },
  "license": "MIT",
  "main": "./dist/index.js",
  "types": "./dist/index.d.ts",
  "files": [
    "dist",
    "webAuthn"
  ],
  "scripts": {
    "build": "yarn build:js && yarn build:types",
    "build:js": "babel src -d dist --extensions \".js,.jsx,.ts,.tsx\" --copy-files --no-copy-ignored",
    "build:types": "tsc --build --verbose",
    "build:watch": "nodemon --watch src --ext \"js,jsx,ts,tsx,template\" --ignore dist --exec \"yarn build\"",
    "prepublishOnly": "NODE_ENV=production yarn build",
    "test": "jest src",
    "test:watch": "yarn test --watch"
  },
  "dependencies": {
<<<<<<< HEAD
    "@babel/runtime-corejs3": "7.23.5",
    "@redwoodjs/auth": "6.4.1",
    "@simplewebauthn/browser": "7.4.0",
    "core-js": "3.33.3"
=======
    "@babel/runtime-corejs3": "7.23.2",
    "@redwoodjs/auth": "6.4.2",
    "@simplewebauthn/browser": "7.2.0",
    "core-js": "3.33.2"
>>>>>>> 0c996176
  },
  "devDependencies": {
    "@babel/cli": "7.23.4",
    "@babel/core": "^7.22.20",
    "@simplewebauthn/typescript-types": "7.4.0",
    "@types/react": "18.2.37",
    "jest": "29.7.0",
    "react": "18.2.0",
    "typescript": "5.3.2"
  },
  "gitHead": "3905ed045508b861b495f8d5630d76c7a157d8f1"
}<|MERGE_RESOLUTION|>--- conflicted
+++ resolved
@@ -23,17 +23,10 @@
     "test:watch": "yarn test --watch"
   },
   "dependencies": {
-<<<<<<< HEAD
     "@babel/runtime-corejs3": "7.23.5",
-    "@redwoodjs/auth": "6.4.1",
+    "@redwoodjs/auth": "6.4.2",
     "@simplewebauthn/browser": "7.4.0",
     "core-js": "3.33.3"
-=======
-    "@babel/runtime-corejs3": "7.23.2",
-    "@redwoodjs/auth": "6.4.2",
-    "@simplewebauthn/browser": "7.2.0",
-    "core-js": "3.33.2"
->>>>>>> 0c996176
   },
   "devDependencies": {
     "@babel/cli": "7.23.4",

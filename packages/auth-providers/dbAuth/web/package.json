{
  "name": "@redwoodjs/auth-dbauth-web",
  "version": "6.4.1",
  "repository": {
    "type": "git",
    "url": "https://github.com/redwoodjs/redwood.git",
    "directory": "packages/auth-providers/dbAuth/web"
  },
  "license": "MIT",
  "main": "./dist/index.js",
  "types": "./dist/index.d.ts",
  "files": [
    "dist",
    "webAuthn"
  ],
  "scripts": {
    "build": "yarn build:js && yarn build:types",
    "build:js": "babel src -d dist --extensions \".js,.jsx,.ts,.tsx\" --copy-files --no-copy-ignored",
    "build:types": "tsc --build --verbose",
    "build:watch": "nodemon --watch src --ext \"js,jsx,ts,tsx,template\" --ignore dist --exec \"yarn build\"",
    "prepublishOnly": "NODE_ENV=production yarn build",
    "test": "jest src",
    "test:watch": "yarn test --watch"
  },
  "dependencies": {
<<<<<<< HEAD
    "@babel/runtime-corejs3": "7.23.4",
    "@redwoodjs/auth": "6.4.0",
    "@simplewebauthn/browser": "7.4.0",
    "core-js": "3.33.3"
=======
    "@babel/runtime-corejs3": "7.23.2",
    "@redwoodjs/auth": "6.4.1",
    "@simplewebauthn/browser": "7.2.0",
    "core-js": "3.33.2"
>>>>>>> 17c1989d
  },
  "devDependencies": {
    "@babel/cli": "7.23.4",
    "@babel/core": "^7.22.20",
<<<<<<< HEAD
    "@simplewebauthn/typescript-types": "7.4.0",
=======
    "@simplewebauthn/typescript-types": "7.0.0",
>>>>>>> 17c1989d
    "@types/react": "18.2.37",
    "jest": "29.7.0",
    "react": "18.2.0",
    "typescript": "5.3.2"
  },
  "gitHead": "3905ed045508b861b495f8d5630d76c7a157d8f1"
}<|MERGE_RESOLUTION|>--- conflicted
+++ resolved
@@ -23,26 +23,15 @@
     "test:watch": "yarn test --watch"
   },
   "dependencies": {
-<<<<<<< HEAD
     "@babel/runtime-corejs3": "7.23.4",
-    "@redwoodjs/auth": "6.4.0",
+    "@redwoodjs/auth": "6.4.1",
     "@simplewebauthn/browser": "7.4.0",
     "core-js": "3.33.3"
-=======
-    "@babel/runtime-corejs3": "7.23.2",
-    "@redwoodjs/auth": "6.4.1",
-    "@simplewebauthn/browser": "7.2.0",
-    "core-js": "3.33.2"
->>>>>>> 17c1989d
   },
   "devDependencies": {
     "@babel/cli": "7.23.4",
     "@babel/core": "^7.22.20",
-<<<<<<< HEAD
     "@simplewebauthn/typescript-types": "7.4.0",
-=======
-    "@simplewebauthn/typescript-types": "7.0.0",
->>>>>>> 17c1989d
     "@types/react": "18.2.37",
     "jest": "29.7.0",
     "react": "18.2.0",

--- conflicted
+++ resolved
@@ -23,13 +23,8 @@
     "test:watch": "yarn test --watch"
   },
   "dependencies": {
-<<<<<<< HEAD
     "@babel/runtime-corejs3": "7.21.0",
-    "@redwoodjs/auth": "4.2.1",
-=======
-    "@babel/runtime-corejs3": "7.20.13",
     "@redwoodjs/auth": "4.2.2",
->>>>>>> 0c754c8a
     "@simplewebauthn/browser": "6.2.2",
     "core-js": "3.29.0"
   },

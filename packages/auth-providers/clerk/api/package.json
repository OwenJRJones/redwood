--- conflicted
+++ resolved
@@ -30,11 +30,7 @@
   "devDependencies": {
     "@babel/cli": "7.23.9",
     "@babel/core": "^7.22.20",
-<<<<<<< HEAD
     "@redwoodjs/api": "workspace:*",
-=======
-    "@redwoodjs/api": "7.1.1",
->>>>>>> 14ebfc30
     "@types/aws-lambda": "8.10.126",
     "typescript": "5.3.3",
     "vitest": "1.2.2"

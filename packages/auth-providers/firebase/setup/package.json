{
  "name": "@redwoodjs/auth-firebase-setup",
  "version": "5.2.4",
  "repository": {
    "type": "git",
    "url": "https://github.com/redwoodjs/redwood.git",
    "directory": "packages/auth-providers/firebase/setup"
  },
  "license": "MIT",
  "main": "./dist/index.js",
  "types": "./dist/index.d.ts",
  "files": [
    "dist"
  ],
  "scripts": {
    "build": "yarn build:js && yarn build:types",
    "build:js": "babel src -d dist --extensions \".js,.ts,.tsx\" --copy-files --no-copy-ignored",
    "build:types": "tsc --build --verbose",
    "build:watch": "nodemon --watch src --ext \"js,ts,tsx,template\" --ignore dist --exec \"yarn build\"",
    "prepublishOnly": "NODE_ENV=production yarn build",
    "test": "jest src",
    "test:watch": "yarn test --watch"
  },
  "dependencies": {
<<<<<<< HEAD
    "@babel/runtime-corejs3": "7.22.3",
    "@redwoodjs/cli-helpers": "5.2.3",
=======
    "@babel/runtime-corejs3": "7.21.5",
    "@redwoodjs/cli-helpers": "5.2.4",
>>>>>>> 2ecc4e49
    "core-js": "3.30.2"
  },
  "devDependencies": {
    "@babel/cli": "7.21.5",
    "@babel/core": "7.22.1",
    "@types/yargs": "17.0.24",
    "jest": "29.5.0",
    "typescript": "5.1.3"
  },
  "gitHead": "3905ed045508b861b495f8d5630d76c7a157d8f1"
}<|MERGE_RESOLUTION|>--- conflicted
+++ resolved
@@ -22,13 +22,8 @@
     "test:watch": "yarn test --watch"
   },
   "dependencies": {
-<<<<<<< HEAD
     "@babel/runtime-corejs3": "7.22.3",
-    "@redwoodjs/cli-helpers": "5.2.3",
-=======
-    "@babel/runtime-corejs3": "7.21.5",
     "@redwoodjs/cli-helpers": "5.2.4",
->>>>>>> 2ecc4e49
     "core-js": "3.30.2"
   },
   "devDependencies": {

{
  "name": "@redwoodjs/auth-firebase-web",
  "version": "7.1.3",
  "repository": {
    "type": "git",
    "url": "https://github.com/redwoodjs/redwood.git",
    "directory": "packages/auth-providers/firebase/web"
  },
  "license": "MIT",
  "main": "./dist/index.js",
  "types": "./dist/index.d.ts",
  "files": [
    "dist"
  ],
  "scripts": {
    "build": "yarn build:js && yarn build:types",
    "build:js": "babel src -d dist --extensions \".js,.jsx,.ts,.tsx\" --copy-files --no-copy-ignored",
    "build:pack": "yarn pack -o redwoodjs-auth-firebase-web.tgz",
    "build:types": "tsc --build --verbose",
    "build:watch": "nodemon --watch src --ext \"js,jsx,ts,tsx,template\" --ignore dist --exec \"yarn build\"",
    "prepublishOnly": "NODE_ENV=production yarn build",
    "test": "jest src",
    "test:watch": "yarn test --watch"
  },
  "dependencies": {
    "@babel/runtime-corejs3": "7.24.0",
<<<<<<< HEAD
    "@redwoodjs/auth": "workspace:*",
=======
    "@redwoodjs/auth": "7.1.3",
>>>>>>> f333d3f4
    "core-js": "3.35.1"
  },
  "devDependencies": {
    "@babel/cli": "7.23.9",
    "@babel/core": "^7.22.20",
    "@types/react": "^18.2.55",
    "firebase": "10.7.0",
    "jest": "29.7.0",
    "jest-environment-jsdom": "29.7.0",
    "react": "18.2.0",
    "typescript": "5.3.3"
  },
  "peerDependencies": {
    "firebase": "10.7.0"
  },
  "gitHead": "3905ed045508b861b495f8d5630d76c7a157d8f1"
}<|MERGE_RESOLUTION|>--- conflicted
+++ resolved
@@ -24,11 +24,7 @@
   },
   "dependencies": {
     "@babel/runtime-corejs3": "7.24.0",
-<<<<<<< HEAD
     "@redwoodjs/auth": "workspace:*",
-=======
-    "@redwoodjs/auth": "7.1.3",
->>>>>>> f333d3f4
     "core-js": "3.35.1"
   },
   "devDependencies": {

--- conflicted
+++ resolved
@@ -24,13 +24,8 @@
     ]
   },
   "dependencies": {
-<<<<<<< HEAD
     "@react-email/render": "0.0.9",
-    "@redwoodjs/mailer-core": "6.4.0"
-=======
-    "@react-email/render": "0.0.7",
     "@redwoodjs/mailer-core": "6.4.1"
->>>>>>> 17c1989d
   },
   "devDependencies": {
     "esbuild": "0.18.19",

--- conflicted
+++ resolved
@@ -22,15 +22,9 @@
     "test:watch": "vitest watch"
   },
   "devDependencies": {
-<<<<<<< HEAD
-    "@redwoodjs/api": "7.7.1",
-    "@redwoodjs/framework-tools": "7.7.1",
-    "tsx": "4.15.6",
-=======
     "@redwoodjs/api": "7.7.2",
     "@redwoodjs/framework-tools": "7.7.2",
-    "tsx": "4.15.2",
->>>>>>> dfb9b837
+    "tsx": "4.15.6",
     "typescript": "5.4.5",
     "vitest": "1.6.0"
   },

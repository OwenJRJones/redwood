--- conflicted
+++ resolved
@@ -24,13 +24,8 @@
     ]
   },
   "dependencies": {
-<<<<<<< HEAD
-    "@redwoodjs/mailer-core": "6.4.0",
+    "@redwoodjs/mailer-core": "6.4.1",
     "resend": "1.1.0"
-=======
-    "@redwoodjs/mailer-core": "6.4.1",
-    "resend": "1.0.0"
->>>>>>> 17c1989d
   },
   "devDependencies": {
     "esbuild": "0.18.19",

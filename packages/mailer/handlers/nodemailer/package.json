{
  "name": "@redwoodjs/mailer-handler-nodemailer",
  "version": "7.0.0",
  "repository": {
    "type": "git",
    "url": "https://github.com/redwoodjs/redwood.git",
    "directory": "packages/mailer/handlers/nodemailer"
  },
  "license": "MIT",
  "main": "./dist/index.js",
  "types": "./dist/index.d.ts",
  "files": [
    "dist"
  ],
  "scripts": {
    "build": "tsx ./build.mts && yarn build:types",
    "build:pack": "yarn pack -o redwoodjs-mailer-handler-nodemailer.tgz",
    "build:types": "tsc --build --verbose",
    "build:watch": "nodemon --watch src --ext \"js,jsx,ts,tsx\" --ignore dist --exec \"yarn build\"",
    "prepublishOnly": "NODE_ENV=production yarn build"
  },
  "dependencies": {
<<<<<<< HEAD
    "@redwoodjs/mailer-core": "6.0.7",
    "nodemailer": "6.9.9"
  },
  "devDependencies": {
    "@redwoodjs/framework-tools": "6.0.7",
=======
    "@redwoodjs/mailer-core": "7.0.0",
    "nodemailer": "6.9.9"
  },
  "devDependencies": {
    "@redwoodjs/framework-tools": "7.0.0",
>>>>>>> 49965f4d
    "@types/nodemailer": "^6",
    "tsx": "4.6.2",
    "typescript": "5.3.3"
  },
  "gitHead": "3905ed045508b861b495f8d5630d76c7a157d8f1"
}<|MERGE_RESOLUTION|>--- conflicted
+++ resolved
@@ -20,19 +20,11 @@
     "prepublishOnly": "NODE_ENV=production yarn build"
   },
   "dependencies": {
-<<<<<<< HEAD
-    "@redwoodjs/mailer-core": "6.0.7",
-    "nodemailer": "6.9.9"
-  },
-  "devDependencies": {
-    "@redwoodjs/framework-tools": "6.0.7",
-=======
     "@redwoodjs/mailer-core": "7.0.0",
     "nodemailer": "6.9.9"
   },
   "devDependencies": {
     "@redwoodjs/framework-tools": "7.0.0",
->>>>>>> 49965f4d
     "@types/nodemailer": "^6",
     "tsx": "4.6.2",
     "typescript": "5.3.3"

{
  "name": "@redwoodjs/telemetry",
<<<<<<< HEAD
  "version": "1.2.1",
=======
  "version": "1.3.0",
>>>>>>> a5b61823
  "repository": {
    "type": "git",
    "url": "https://github.com/redwoodjs/redwood.git",
    "directory": "packages/telemetry"
  },
  "license": "MIT",
  "main": "./dist/index.js",
  "types": "./dist/index.d.ts",
  "files": [
    "dist"
  ],
  "scripts": {
    "build": "yarn build:js",
    "build:js": "babel src -d dist --extensions \".js,.ts,.tsx\"",
    "build:watch": "nodemon --watch src --ext \"js,ts,tsx\" --ignore dist --exec \"yarn build\"",
    "prepublishOnly": "NODE_ENV=production yarn build",
    "test": "jest src",
    "test:watch": "yarn test --watch"
  },
  "jest": {
    "testPathIgnorePatterns": [
      "/dist/"
    ]
  },
  "dependencies": {
    "@babel/runtime-corejs3": "7.16.7",
<<<<<<< HEAD
    "@redwoodjs/internal": "1.2.1",
    "@redwoodjs/structure": "1.2.1",
    "ci-info": "3.3.0",
    "cross-undici-fetch": "0.4.1",
=======
    "@redwoodjs/internal": "1.3.0",
    "@redwoodjs/structure": "1.3.0",
    "ci-info": "3.3.0",
    "cross-undici-fetch": "0.3.6",
>>>>>>> a5b61823
    "envinfo": "7.8.1",
    "systeminformation": "5.11.14",
    "uuid": "8.3.2",
    "yargs": "17.4.1"
  },
  "devDependencies": {
    "@babel/cli": "7.16.7",
    "@babel/core": "7.16.7",
    "@types/envinfo": "7.8.1",
    "@types/uuid": "8.3.4",
    "@types/yargs": "17.0.10",
    "jest": "27.5.1"
  },
  "gitHead": "3905ed045508b861b495f8d5630d76c7a157d8f1"
}<|MERGE_RESOLUTION|>--- conflicted
+++ resolved
@@ -1,10 +1,6 @@
 {
   "name": "@redwoodjs/telemetry",
-<<<<<<< HEAD
-  "version": "1.2.1",
-=======
   "version": "1.3.0",
->>>>>>> a5b61823
   "repository": {
     "type": "git",
     "url": "https://github.com/redwoodjs/redwood.git",
@@ -31,17 +27,10 @@
   },
   "dependencies": {
     "@babel/runtime-corejs3": "7.16.7",
-<<<<<<< HEAD
-    "@redwoodjs/internal": "1.2.1",
-    "@redwoodjs/structure": "1.2.1",
-    "ci-info": "3.3.0",
-    "cross-undici-fetch": "0.4.1",
-=======
     "@redwoodjs/internal": "1.3.0",
     "@redwoodjs/structure": "1.3.0",
     "ci-info": "3.3.0",
-    "cross-undici-fetch": "0.3.6",
->>>>>>> a5b61823
+    "cross-undici-fetch": "0.4.1",
     "envinfo": "7.8.1",
     "systeminformation": "5.11.14",
     "uuid": "8.3.2",

--- conflicted
+++ resolved
@@ -27,13 +27,8 @@
   },
   "dependencies": {
     "@babel/runtime-corejs3": "7.22.10",
-<<<<<<< HEAD
-    "@redwoodjs/project-config": "6.0.6",
-    "@redwoodjs/structure": "6.0.6",
-=======
     "@redwoodjs/project-config": "6.1.0",
     "@redwoodjs/structure": "6.1.0",
->>>>>>> ed7e295b
     "@whatwg-node/fetch": "0.9.9",
     "ci-info": "3.8.0",
     "core-js": "3.32.0",

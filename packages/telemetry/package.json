{
  "name": "@redwoodjs/telemetry",
  "version": "4.2.2",
  "repository": {
    "type": "git",
    "url": "https://github.com/redwoodjs/redwood.git",
    "directory": "packages/telemetry"
  },
  "license": "MIT",
  "main": "./dist/index.js",
  "types": "./dist/index.d.ts",
  "files": [
    "dist"
  ],
  "scripts": {
    "build": "yarn build:js",
    "build:js": "babel src -d dist --extensions \".js,.ts,.tsx\"",
    "build:watch": "nodemon --watch src --ext \"js,ts,tsx\" --ignore dist --exec \"yarn build\"",
    "prepublishOnly": "NODE_ENV=production yarn build",
    "test": "jest src",
    "test:watch": "yarn test --watch"
  },
  "jest": {
    "testPathIgnorePatterns": [
      "/dist/"
    ]
  },
  "dependencies": {
<<<<<<< HEAD
    "@babel/runtime-corejs3": "7.21.0",
    "@redwoodjs/internal": "4.2.1",
    "@redwoodjs/structure": "4.2.1",
=======
    "@babel/runtime-corejs3": "7.20.13",
    "@redwoodjs/internal": "4.2.2",
    "@redwoodjs/structure": "4.2.2",
>>>>>>> 0c754c8a
    "@whatwg-node/fetch": "0.8.1",
    "ci-info": "3.8.0",
    "core-js": "3.29.0",
    "envinfo": "7.8.1",
    "systeminformation": "5.17.9",
    "uuid": "9.0.0",
    "yargs": "17.7.1"
  },
  "devDependencies": {
    "@babel/cli": "7.21.0",
    "@babel/core": "7.21.0",
    "@types/envinfo": "7.8.1",
    "@types/uuid": "9.0.1",
    "@types/yargs": "17.0.22",
    "jest": "29.4.2"
  },
  "gitHead": "3905ed045508b861b495f8d5630d76c7a157d8f1"
}<|MERGE_RESOLUTION|>--- conflicted
+++ resolved
@@ -26,15 +26,9 @@
     ]
   },
   "dependencies": {
-<<<<<<< HEAD
     "@babel/runtime-corejs3": "7.21.0",
-    "@redwoodjs/internal": "4.2.1",
-    "@redwoodjs/structure": "4.2.1",
-=======
-    "@babel/runtime-corejs3": "7.20.13",
     "@redwoodjs/internal": "4.2.2",
     "@redwoodjs/structure": "4.2.2",
->>>>>>> 0c754c8a
     "@whatwg-node/fetch": "0.8.1",
     "ci-info": "3.8.0",
     "core-js": "3.29.0",

{
  "name": "@redwoodjs/telemetry",
  "version": "6.4.1",
  "repository": {
    "type": "git",
    "url": "https://github.com/redwoodjs/redwood.git",
    "directory": "packages/telemetry"
  },
  "license": "MIT",
  "main": "./dist/index.js",
  "types": "./dist/index.d.ts",
  "files": [
    "dist"
  ],
  "scripts": {
    "build": "yarn build:js",
    "build:js": "babel src -d dist --extensions \".js,.jsx,.ts,.tsx\"",
    "build:watch": "nodemon --watch src --ext \"js,jsx,ts,tsx\" --ignore dist --exec \"yarn build\"",
    "prepublishOnly": "NODE_ENV=production yarn build",
    "test": "jest src",
    "test:watch": "yarn test --watch"
  },
  "jest": {
    "testPathIgnorePatterns": [
      "/dist/"
    ]
  },
  "dependencies": {
<<<<<<< HEAD
    "@babel/runtime-corejs3": "7.23.4",
    "@redwoodjs/project-config": "6.4.0",
    "@redwoodjs/structure": "6.4.0",
    "@whatwg-node/fetch": "0.9.14",
    "ci-info": "3.9.0",
    "core-js": "3.33.3",
    "envinfo": "7.11.0",
    "systeminformation": "5.21.17",
    "uuid": "9.0.1",
=======
    "@babel/runtime-corejs3": "7.23.2",
    "@redwoodjs/project-config": "6.4.1",
    "@redwoodjs/structure": "6.4.1",
    "@whatwg-node/fetch": "0.9.9",
    "ci-info": "3.8.0",
    "core-js": "3.33.2",
    "envinfo": "7.9.0",
    "systeminformation": "5.21.7",
    "uuid": "9.0.0",
>>>>>>> 17c1989d
    "yargs": "17.7.2"
  },
  "devDependencies": {
    "@babel/cli": "7.23.4",
    "@babel/core": "^7.22.20",
    "@types/envinfo": "7.8.3",
    "@types/uuid": "9.0.7",
    "@types/yargs": "17.0.31",
    "jest": "29.7.0"
  },
  "gitHead": "3905ed045508b861b495f8d5630d76c7a157d8f1"
}<|MERGE_RESOLUTION|>--- conflicted
+++ resolved
@@ -26,27 +26,15 @@
     ]
   },
   "dependencies": {
-<<<<<<< HEAD
     "@babel/runtime-corejs3": "7.23.4",
-    "@redwoodjs/project-config": "6.4.0",
-    "@redwoodjs/structure": "6.4.0",
+    "@redwoodjs/project-config": "6.4.1",
+    "@redwoodjs/structure": "6.4.1",
     "@whatwg-node/fetch": "0.9.14",
     "ci-info": "3.9.0",
     "core-js": "3.33.3",
     "envinfo": "7.11.0",
     "systeminformation": "5.21.17",
     "uuid": "9.0.1",
-=======
-    "@babel/runtime-corejs3": "7.23.2",
-    "@redwoodjs/project-config": "6.4.1",
-    "@redwoodjs/structure": "6.4.1",
-    "@whatwg-node/fetch": "0.9.9",
-    "ci-info": "3.8.0",
-    "core-js": "3.33.2",
-    "envinfo": "7.9.0",
-    "systeminformation": "5.21.7",
-    "uuid": "9.0.0",
->>>>>>> 17c1989d
     "yargs": "17.7.2"
   },
   "devDependencies": {

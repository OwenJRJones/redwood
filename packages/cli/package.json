--- conflicted
+++ resolved
@@ -28,22 +28,13 @@
     "test:watch": "yarn test --watch"
   },
   "dependencies": {
-<<<<<<< HEAD
     "@babel/runtime-corejs3": "7.16.7",
     "@prisma/sdk": "3.14.0",
-    "@redwoodjs/api-server": "1.3.2",
-    "@redwoodjs/internal": "1.3.2",
-    "@redwoodjs/prerender": "1.3.2",
-    "@redwoodjs/structure": "1.3.2",
-    "@redwoodjs/telemetry": "1.3.2",
-=======
-    "@prisma/sdk": "3.13.0",
     "@redwoodjs/api-server": "1.3.3",
     "@redwoodjs/internal": "1.3.3",
     "@redwoodjs/prerender": "1.3.3",
     "@redwoodjs/structure": "1.3.3",
     "@redwoodjs/telemetry": "1.3.3",
->>>>>>> 0c46f4d5
     "boxen": "5.1.2",
     "camelcase": "6.3.0",
     "chalk": "4.1.2",

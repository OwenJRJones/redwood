import fs from 'fs'
import path from 'path'

import chalk from 'chalk'
import execa from 'execa'
import terminalLink from 'terminal-link'

import { recordTelemetryAttributes } from '@redwoodjs/cli-helpers'
import { isUsingExperimentalServerFile } from '@redwoodjs/project-config'

import { getPaths, getConfig } from '../lib'
import c from '../lib/colors'

export const command = 'serve [side]'
export const description = 'Run server for api or web in production'

<<<<<<< HEAD
const streamServerErrorHandler = () => {
  console.error('⚠️  Experimental Render Mode ~ Cannot serve the web side ⚠️')
  console.log('~'.repeat(50))
  console.log()
  console.log()
  console.log('You can run the new frontend server with: `yarn rw-serve-fe`')
  console.log('You can run the api server with: yarn rw serve api')
  console.log()
  console.log()
  console.log('~'.repeat(50))

  throw new Error(
    'You will need to run the FE server and API server separately.'
  )
=======
function hasExperimentalServerFile() {
  const serverFilePath = path.join(getPaths().api.dist, 'server.js')
  return fs.existsSync(serverFilePath)
>>>>>>> d2618192
}

export const builder = async (yargs) => {
  yargs
    .usage('usage: $0 <side>')
    .command({
      command: '$0',
      description: 'Run both api and web servers',
      builder: (yargs) =>
        yargs.options({
          port: {
            default: getConfig().web?.port || 8910,
            type: 'number',
            alias: 'p',
          },
          socket: { type: 'string' },
        }),
      handler: async (argv) => {
        recordTelemetryAttributes({
          command: 'serve',
          port: argv.port,
          host: argv.host,
          socket: argv.socket,
        })

        // Run the experimental server file, if it exists, with web side also
        if (isUsingExperimentalServerFile()) {
          console.log(
            [
              separator,
              `🧪 ${chalk.green('Experimental Feature')} 🧪`,
              separator,
              'Using the experimental API server file at api/dist/server.js',
              separator,
            ].join('\n')
          )
          if (getConfig().experimental?.streamingSsr?.enabled) {
            console.warn('')
            console.warn('⚠️ Skipping Fastify web server ⚠️')
            console.warn('⚠️ Using new Streaming FE server instead ⚠️')
            console.warn('')
            await execa('yarn', ['rw-serve-fe'], {
              cwd: getPaths().web.base,
              stdio: 'inherit',
              shell: true,
            })
          } else {
            await execa(
              'yarn',
              ['node', path.join('dist', 'server.js'), '--enable-web'],
              {
                cwd: getPaths().api.base,
                stdio: 'inherit',
                shell: true,
              }
            )
          }
          return
        }

        if (getConfig().experimental?.streamingSsr?.enabled) {
          const { apiServerHandler } = await import('./serveHandler.js')
          // TODO (STREAMING) Allow specifying port, socket and apiRootPath
          const apiPromise = apiServerHandler({
            ...argv,
            port: 8911,
            apiRootPath: '/',
          })

          // TODO (STREAMING) More gracefully handle Ctrl-C
          // Right now you get a big red error box when you kill the process
          const fePromise = execa('yarn', ['rw-serve-fe'], {
            cwd: getPaths().web.base,
            stdio: 'inherit',
            shell: true,
          })

          await Promise.all([apiPromise, fePromise])
        } else {
          const { bothServerHandler } = await import('./serveHandler.js')
          await bothServerHandler(argv)
        }
      },
    })
    .command({
      command: 'api',
      description: 'Start server for serving only the api',
      builder: (yargs) =>
        yargs.options({
          port: {
            default: getConfig().api?.port || 8911,
            type: 'number',
            alias: 'p',
          },
          socket: { type: 'string' },
          apiRootPath: {
            alias: ['api-root-path', 'rootPath', 'root-path'],
            default: '/',
            type: 'string',
            desc: 'Root path where your api functions are served',
            coerce: coerceRootPath,
          },
        }),
      handler: async (argv) => {
        recordTelemetryAttributes({
          command: 'serve',
          port: argv.port,
          host: argv.host,
          socket: argv.socket,
          apiRootPath: argv.apiRootPath,
        })

        // Run the experimental server file, if it exists, api side only
        if (isUsingExperimentalServerFile()) {
          console.log(
            [
              separator,
              `🧪 ${chalk.green('Experimental Feature')} 🧪`,
              separator,
              'Using the experimental API server file at api/dist/server.js',
              separator,
            ].join('\n')
          )
          await execa('yarn', ['node', path.join('dist', 'server.js')], {
            cwd: getPaths().api.base,
            stdio: 'inherit',
            shell: true,
          })
          return
        }

        const { apiServerHandler } = await import('./serveHandler.js')
        await apiServerHandler(argv)
      },
    })
    .command({
      command: 'web',
      description: 'Start server for serving only the web side',
      builder: (yargs) =>
        yargs.options({
          port: {
            default: getConfig().web?.port || 8910,
            type: 'number',
            alias: 'p',
          },
          socket: { type: 'string' },
          apiHost: {
            alias: 'api-host',
            type: 'string',
            desc: 'Forward requests from the apiUrl, defined in redwood.toml to this host',
          },
        }),
      handler: async (argv) => {
        recordTelemetryAttributes({
          command: 'serve',
          port: argv.port,
          host: argv.host,
          socket: argv.socket,
          apiHost: argv.apiHost,
        })

        if (getConfig().experimental?.streamingSsr?.enabled) {
          await execa('yarn', ['rw-serve-fe'], {
            cwd: getPaths().web.base,
            stdio: 'inherit',
            shell: true,
          })
        } else {
          const { webServerHandler } = await import('./serveHandler.js')
          await webServerHandler(argv)
        }
      },
    })
    .middleware((argv) => {
      recordTelemetryAttributes({
        command: 'serve',
      })

      // Make sure the relevant side has been built, before serving
      const positionalArgs = argv._

      if (
        positionalArgs.includes('web') &&
        !fs.existsSync(path.join(getPaths().web.dist), 'index.html')
      ) {
        console.error(
          c.error(
            '\n Please run `yarn rw build web` before trying to serve web. \n'
          )
        )
        process.exit(1)
      }

      if (
        positionalArgs.includes('api') &&
        !fs.existsSync(path.join(getPaths().api.dist))
      ) {
        console.error(
          c.error(
            '\n Please run `yarn rw build api` before trying to serve api. \n'
          )
        )
        process.exit(1)
      }

      if (
        // serve both
        positionalArgs.length === 1 &&
        (!fs.existsSync(path.join(getPaths().api.dist)) ||
          !fs.existsSync(path.join(getPaths().web.dist), 'index.html'))
      ) {
        console.error(
          c.error(
            '\n Please run `yarn rw build` before trying to serve your redwood app. \n'
          )
        )
        process.exit(1)
      }

      // Set NODE_ENV to production, if not set
      if (!process.env.NODE_ENV) {
        process.env.NODE_ENV = 'production'
      }
    })
    .epilogue(
      `Also see the ${terminalLink(
        'Redwood CLI Reference',
        'https://redwoodjs.com/docs/cli-commands#serve'
      )}`
    )
}

const separator = chalk.hex('#ff845e')(
  '------------------------------------------------------------------'
)

// We'll clean this up later, but for now note that this function is
// duplicated between this package and @redwoodjs/fastify
// to avoid importing @redwoodjs/fastify when the CLI starts.
export function coerceRootPath(path) {
  // Make sure that we create a root path that starts and ends with a slash (/)
  const prefix = path.charAt(0) !== '/' ? '/' : ''
  const suffix = path.charAt(path.length - 1) !== '/' ? '/' : ''

  return `${prefix}${path}${suffix}`
}<|MERGE_RESOLUTION|>--- conflicted
+++ resolved
@@ -13,28 +13,6 @@
 
 export const command = 'serve [side]'
 export const description = 'Run server for api or web in production'
-
-<<<<<<< HEAD
-const streamServerErrorHandler = () => {
-  console.error('⚠️  Experimental Render Mode ~ Cannot serve the web side ⚠️')
-  console.log('~'.repeat(50))
-  console.log()
-  console.log()
-  console.log('You can run the new frontend server with: `yarn rw-serve-fe`')
-  console.log('You can run the api server with: yarn rw serve api')
-  console.log()
-  console.log()
-  console.log('~'.repeat(50))
-
-  throw new Error(
-    'You will need to run the FE server and API server separately.'
-  )
-=======
-function hasExperimentalServerFile() {
-  const serverFilePath = path.join(getPaths().api.dist, 'server.js')
-  return fs.existsSync(serverFilePath)
->>>>>>> d2618192
-}
 
 export const builder = async (yargs) => {
   yargs

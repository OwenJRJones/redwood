{
  "name": "@redwoodjs/graphql-server",
  "version": "5.3.2",
  "repository": {
    "type": "git",
    "url": "https://github.com/redwoodjs/redwood.git",
    "directory": "packages/graphql-server"
  },
  "license": "MIT",
  "main": "./dist/index.js",
  "types": "./dist/index.d.ts",
  "files": [
    "dist"
  ],
  "scripts": {
    "build": "yarn build:js && yarn build:types",
    "build:js": "babel src -d dist --extensions \".js,.ts,.tsx\"",
    "build:types": "tsc --build --verbose",
    "build:watch": "nodemon --watch src --ext \"js,ts,tsx\" --ignore dist --exec \"yarn build\"",
    "prepublishOnly": "NODE_ENV=production yarn build",
    "test": "jest src",
    "test:watch": "yarn test --watch"
  },
  "dependencies": {
    "@babel/runtime-corejs3": "7.22.5",
    "@envelop/core": "4.0.0",
    "@envelop/depth-limit": "3.0.0",
    "@envelop/disable-introspection": "5.0.0",
    "@envelop/filter-operation-type": "5.0.0",
    "@envelop/on-resolve": "3.0.0",
    "@escape.tech/graphql-armor": "2.0.0",
    "@graphql-tools/merge": "8.4.2",
    "@graphql-tools/schema": "9.0.19",
    "@graphql-tools/utils": "9.2.1",
    "@opentelemetry/api": "1.4.1",
<<<<<<< HEAD
    "@redwoodjs/api": "5.3.1",
    "@redwoodjs/project-config": "5.3.1",
    "core-js": "3.31.0",
=======
    "@redwoodjs/api": "5.3.2",
    "@redwoodjs/project-config": "5.3.2",
    "core-js": "3.30.2",
>>>>>>> 930d13a2
    "graphql": "16.6.0",
    "graphql-scalars": "1.22.2",
    "graphql-tag": "2.12.6",
    "graphql-yoga": "3.9.1",
    "lodash": "4.17.21",
    "uuid": "9.0.0"
  },
  "devDependencies": {
    "@babel/cli": "7.22.5",
    "@babel/core": "7.22.5",
    "@envelop/testing": "6.0.0",
    "@envelop/types": "4.0.0",
    "@types/jsonwebtoken": "9.0.2",
    "@types/lodash": "4.14.195",
    "@types/uuid": "9.0.2",
    "@whatwg-node/fetch": "0.9.6",
    "aws-lambda": "1.0.7",
    "jest": "29.5.0",
    "jsonwebtoken": "9.0.0",
    "typescript": "5.1.3"
  },
  "gitHead": "3905ed045508b861b495f8d5630d76c7a157d8f1"
}<|MERGE_RESOLUTION|>--- conflicted
+++ resolved
@@ -33,15 +33,9 @@
     "@graphql-tools/schema": "9.0.19",
     "@graphql-tools/utils": "9.2.1",
     "@opentelemetry/api": "1.4.1",
-<<<<<<< HEAD
-    "@redwoodjs/api": "5.3.1",
-    "@redwoodjs/project-config": "5.3.1",
-    "core-js": "3.31.0",
-=======
     "@redwoodjs/api": "5.3.2",
     "@redwoodjs/project-config": "5.3.2",
-    "core-js": "3.30.2",
->>>>>>> 930d13a2
+    "core-js": "3.31.0",
     "graphql": "16.6.0",
     "graphql-scalars": "1.22.2",
     "graphql-tag": "2.12.6",

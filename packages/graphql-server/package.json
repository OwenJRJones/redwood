--- conflicted
+++ resolved
@@ -1,10 +1,6 @@
 {
   "name": "@redwoodjs/graphql-server",
-<<<<<<< HEAD
-  "version": "3.3.2",
-=======
   "version": "3.4.0",
->>>>>>> 39935e2d
   "repository": {
     "type": "git",
     "url": "https://github.com/redwoodjs/redwood.git",
@@ -37,11 +33,7 @@
     "@graphql-tools/utils": "8.12.0",
     "@graphql-yoga/common": "2.12.12",
     "@prisma/client": "4.5.0",
-<<<<<<< HEAD
-    "@redwoodjs/api": "3.3.2",
-=======
     "@redwoodjs/api": "3.4.0",
->>>>>>> 39935e2d
     "core-js": "3.25.5",
     "cross-undici-fetch": "0.4.14",
     "graphql": "16.6.0",
@@ -56,11 +48,7 @@
     "@babel/core": "7.19.3",
     "@envelop/testing": "4.6.0",
     "@envelop/types": "2.4.0",
-<<<<<<< HEAD
-    "@redwoodjs/auth": "3.3.2",
-=======
     "@redwoodjs/auth": "3.4.0",
->>>>>>> 39935e2d
     "@types/lodash.merge": "4.6.7",
     "@types/lodash.omitby": "4.6.7",
     "@types/uuid": "8.3.4",

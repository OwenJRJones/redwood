{
  "name": "@redwoodjs/graphql-server",
  "version": "1.3.2",
  "repository": {
    "type": "git",
    "url": "https://github.com/redwoodjs/redwood.git",
    "directory": "packages/graphql-server"
  },
  "license": "MIT",
  "main": "./dist/index.js",
  "types": "./dist/index.d.ts",
  "files": [
    "dist"
  ],
  "scripts": {
    "build": "yarn build:js && yarn build:types",
    "build:js": "babel src -d dist --extensions \".js,.ts,.tsx\"",
    "build:types": "tsc --build --verbose",
    "build:watch": "nodemon --watch src --ext \"js,ts,tsx\" --ignore dist --exec \"yarn build\"",
    "prepublishOnly": "NODE_ENV=production yarn build",
    "test": "jest src",
    "test:watch": "yarn test --watch"
  },
  "dependencies": {
    "@babel/runtime-corejs3": "7.16.7",
    "@envelop/depth-limit": "1.5.1",
    "@envelop/disable-introspection": "3.3.1",
    "@envelop/filter-operation-type": "3.3.1",
    "@envelop/parser-cache": "4.3.1",
    "@envelop/validation-cache": "4.3.1",
    "@graphql-tools/merge": "8.2.11",
    "@graphql-tools/schema": "8.3.11",
    "@graphql-tools/utils": "8.6.10",
    "@graphql-yoga/common": "2.5.0",
    "@prisma/client": "3.13.0",
<<<<<<< HEAD
    "@redwoodjs/api": "1.3.1",
    "core-js": "3.22.4",
=======
    "@redwoodjs/api": "1.3.2",
    "core-js": "3.22.2",
>>>>>>> 32507ee8
    "cross-undici-fetch": "0.1.27",
    "graphql": "16.5.0",
    "graphql-scalars": "1.17.0",
    "graphql-tag": "2.12.6",
    "lodash.merge": "4.6.2",
    "lodash.omitby": "4.6.0",
    "uuid": "8.3.2"
  },
  "devDependencies": {
    "@babel/cli": "7.16.7",
    "@babel/core": "7.16.7",
    "@envelop/testing": "4.3.1",
    "@envelop/types": "2.0.0",
    "@redwoodjs/auth": "1.3.2",
    "@types/lodash.merge": "4.6.7",
    "@types/lodash.omitby": "4.6.7",
    "@types/uuid": "8.3.4",
    "aws-lambda": "1.0.7",
    "jest": "27.5.1",
    "typescript": "4.6.4"
  },
  "gitHead": "3905ed045508b861b495f8d5630d76c7a157d8f1"
}<|MERGE_RESOLUTION|>--- conflicted
+++ resolved
@@ -33,13 +33,8 @@
     "@graphql-tools/utils": "8.6.10",
     "@graphql-yoga/common": "2.5.0",
     "@prisma/client": "3.13.0",
-<<<<<<< HEAD
-    "@redwoodjs/api": "1.3.1",
+    "@redwoodjs/api": "1.3.2",
     "core-js": "3.22.4",
-=======
-    "@redwoodjs/api": "1.3.2",
-    "core-js": "3.22.2",
->>>>>>> 32507ee8
     "cross-undici-fetch": "0.1.27",
     "graphql": "16.5.0",
     "graphql-scalars": "1.17.0",

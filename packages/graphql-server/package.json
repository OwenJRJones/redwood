--- conflicted
+++ resolved
@@ -33,13 +33,8 @@
     "@graphql-tools/utils": "8.8.0",
     "@graphql-yoga/common": "2.7.0",
     "@prisma/client": "3.15.2",
-<<<<<<< HEAD
-    "@redwoodjs/api": "2.0.0",
+    "@redwoodjs/api": "2.1.0",
     "core-js": "3.23.4",
-=======
-    "@redwoodjs/api": "2.1.0",
-    "core-js": "3.23.3",
->>>>>>> ac8b0371
     "cross-undici-fetch": "0.4.11",
     "graphql": "16.5.0",
     "graphql-scalars": "1.17.0",

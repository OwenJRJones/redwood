{
  "name": "@redwoodjs/project-config",
  "version": "7.1.2",
  "repository": {
    "type": "git",
    "url": "https://github.com/redwoodjs/redwood.git",
    "directory": "packages/project-config"
  },
  "license": "MIT",
  "type": "module",
  "exports": {
    "types": "./dist/index.d.ts",
    "import": "./dist/index.mjs",
    "default": "./dist/index.cjs"
  },
  "types": "./dist/index.d.ts",
  "files": [
    "dist"
  ],
  "scripts": {
    "build": "tsx ./build.ts && run build:types",
    "build:pack": "yarn pack -o redwoodjs-project-config.tgz",
    "build:types": "tsc --build --verbose",
    "build:watch": "nodemon --watch src --ext \"js,ts,tsx\" --ignore dist --exec \"yarn build\"",
    "prepublishOnly": "NODE_ENV=production yarn build",
    "test": "vitest run src",
    "test:watch": "vitest watch src"
  },
  "dependencies": {
    "@iarna/toml": "2.2.5",
    "deepmerge": "4.3.1",
    "fast-glob": "3.3.2",
    "string-env-interpolation": "1.0.1"
  },
  "devDependencies": {
<<<<<<< HEAD
    "@redwoodjs/framework-tools": "workspace:*",
=======
    "@redwoodjs/framework-tools": "7.1.2",
>>>>>>> d0a0c079
    "rimraf": "5.0.5",
    "tsx": "4.6.2",
    "typescript": "5.3.3",
    "vitest": "1.2.2"
  },
  "gitHead": "3905ed045508b861b495f8d5630d76c7a157d8f1"
}<|MERGE_RESOLUTION|>--- conflicted
+++ resolved
@@ -33,11 +33,7 @@
     "string-env-interpolation": "1.0.1"
   },
   "devDependencies": {
-<<<<<<< HEAD
     "@redwoodjs/framework-tools": "workspace:*",
-=======
-    "@redwoodjs/framework-tools": "7.1.2",
->>>>>>> d0a0c079
     "rimraf": "5.0.5",
     "tsx": "4.6.2",
     "typescript": "5.3.3",

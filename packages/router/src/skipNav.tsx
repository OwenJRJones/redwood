// Original Code Source https://github.com/reach/reach-ui
// Moving here to resolve unmet peer dependency issues related to React 18
// If resolved, should consider reverting to @reach/skip-nav
// See: https://github.com/reach/reach-ui/issues/916

import * as React from 'react'

////////////////////////////////////////////////////////////////////////////////

// Original Code Source @reach/polymorphic
// https://github.com/reach/reach-ui/blob/dev/packages/polymorphic/src/reach-polymorphic.ts
// We updated three instances of type "{}" to "object" to avoid linting errors

type Merge<P1 = object, P2 = object> = Omit<P1, keyof P2> & P2

type ForwardRefExoticComponent<E, OwnProps> = React.ForwardRefExoticComponent<
  Merge<
    E extends React.ElementType ? React.ComponentPropsWithRef<E> : never,
    OwnProps & { as?: E }
  >
>

interface ForwardRefComponent<
  IntrinsicElementString,
<<<<<<< HEAD
  OwnProps = object
=======
  OwnProps = object,
>>>>>>> e359e1c3
  /*
   * Extends original type to ensure built in React types play nice with
   * polymorphic components still e.g. `React.ElementRef` etc.
   */
> extends ForwardRefExoticComponent<IntrinsicElementString, OwnProps> {
  /*
   * When `as` prop is passed, use this overload. Merges original own props
   * (without DOM props) and the inferred props from `as` element with the own
   * props taking precendence.
   *
   * We explicitly avoid `React.ElementType` and manually narrow the prop types
   * so that events are typed when using JSX.IntrinsicElements.
   */
  <As = IntrinsicElementString>(
    props: As extends ''
      ? { as: keyof JSX.IntrinsicElements }
      : As extends React.ComponentType<infer P>
        ? Merge<P, OwnProps & { as: As }>
        : As extends keyof JSX.IntrinsicElements
          ? Merge<JSX.IntrinsicElements[As], OwnProps & { as: As }>
          : never,
  ): React.ReactElement | null
}

////////////////////////////////////////////////////////////////////////////////

// Original Code Source @reach/skip-nav
// https://github.com/reach/reach-ui/blob/dev/packages/skip-nav/src/reach-skip-nav.tsx

// The user may want to provide their own ID (maybe there are multiple nav
// menus on a page a use might want to skip at various points in tabbing?).
const defaultId = 'reach-skip-nav'

/**
 * SkipNavLink
 *
 * Renders a link that remains hidden until focused to skip to the main content.
 *
 * @see Docs https://reach.tech/skip-nav#skipnavlink
 */
const SkipNavLink = React.forwardRef(function SkipNavLink(
  { as: Comp = 'a', children = 'Skip to content', contentId, ...props },
  forwardedRef,
) {
  const id = contentId || defaultId
  return (
    <Comp
      {...props}
      ref={forwardedRef}
      href={`#${id}`}
      // TODO: Remove in 1.0 (kept for back compat)
      data-reach-skip-link=""
      data-reach-skip-nav-link=""
    >
      {children}
    </Comp>
  )
}) as ForwardRefComponent<'a', SkipNavLinkProps>

/**
 * @see Docs https://reach.tech/skip-nav#skipnavlink-props
 */
interface SkipNavLinkProps {
  /**
   * Allows you to change the text for your preferred phrase or localization.
   *
   * @see Docs https://reach.tech/skip-nav#skipnavlink-children
   */
  children?: React.ReactNode
  /**
   * An alternative ID for `SkipNavContent`. If used, the same value must be
   * provided to the `id` prop in `SkipNavContent`.
   *
   * @see Docs https://reach.tech/skip-nav#skipnavlink-contentid
   */
  contentId?: string
}

SkipNavLink.displayName = 'SkipNavLink'

////////////////////////////////////////////////////////////////////////////////

/**
 * SkipNavContent
 *
 * Renders a div as the target for the link.
 *
 * @see Docs https://reach.tech/skip-nav#skipnavcontent
 */
const SkipNavContent = React.forwardRef(function SkipNavContent(
  { as: Comp = 'div', id: idProp, ...props },
  forwardedRef,
) {
  const id = idProp || defaultId
  return (
    <Comp
      {...props}
      ref={forwardedRef}
      id={id}
      data-reach-skip-nav-content=""
    />
  )
}) as ForwardRefComponent<'div', SkipNavContentProps>

/**
 * @see Docs https://reach.tech/skip-nav#skipnavcontent-props
 */
interface SkipNavContentProps {
  /**
   * You can place the `SkipNavContent` element as a sibling to your main
   * content or as a wrapper.
   *
   * Keep in mind it renders a `div`, so it may mess with your CSS depending on
   * where it’s placed.
   *
   * @example
   *   <SkipNavContent />
   *   <YourMainContent />
   *   // vs.
   *   <SkipNavContent>
   *     <YourMainContent/>
   *   </SkipNavContent>
   *
   * @see Docs https://reach.tech/skip-nav#skipnavcontent-children
   */
  children?: React.ReactNode
  /**
   * An alternative ID. If used, the same value must be provided to the
   * `contentId` prop in `SkipNavLink`.
   *
   * @see Docs https://reach.tech/skip-nav#skipnavcontent-id
   */
  id?: string
}

SkipNavContent.displayName = 'SkipNavContent'

////////////////////////////////////////////////////////////////////////////////
// Exports

export type { SkipNavContentProps, SkipNavLinkProps }
export { SkipNavLink, SkipNavContent }<|MERGE_RESOLUTION|>--- conflicted
+++ resolved
@@ -22,11 +22,7 @@
 
 interface ForwardRefComponent<
   IntrinsicElementString,
-<<<<<<< HEAD
-  OwnProps = object
-=======
   OwnProps = object,
->>>>>>> e359e1c3
   /*
    * Extends original type to ensure built in React types play nice with
    * polymorphic components still e.g. `React.ElementRef` etc.

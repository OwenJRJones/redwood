--- conflicted
+++ resolved
@@ -26,11 +26,7 @@
   },
   "dependencies": {
     "@babel/runtime-corejs3": "7.24.0",
-<<<<<<< HEAD
     "@redwoodjs/auth": "workspace:*",
-=======
-    "@redwoodjs/auth": "7.1.1",
->>>>>>> 14ebfc30
     "core-js": "3.35.1"
   },
   "devDependencies": {

--- conflicted
+++ resolved
@@ -30,15 +30,9 @@
     ]
   },
   "dependencies": {
-<<<<<<< HEAD
     "@babel/runtime-corejs3": "7.19.4",
     "@prisma/internals": "4.5.0",
-    "@redwoodjs/internal": "3.2.1",
-=======
-    "@babel/runtime-corejs3": "7.19.1",
-    "@prisma/internals": "4.3.1",
     "@redwoodjs/internal": "3.2.2",
->>>>>>> b4328f26
     "@types/line-column": "1.0.0",
     "camelcase": "6.3.0",
     "core-js": "3.25.5",

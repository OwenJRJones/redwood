--- conflicted
+++ resolved
@@ -28,11 +28,7 @@
     "@babel/runtime-corejs3": "7.24.0",
     "@iarna/toml": "2.2.5",
     "@prisma/internals": "5.10.2",
-<<<<<<< HEAD
     "@redwoodjs/project-config": "workspace:*",
-=======
-    "@redwoodjs/project-config": "7.1.1",
->>>>>>> 14ebfc30
     "@types/line-column": "1.0.0",
     "camelcase": "6.3.0",
     "core-js": "3.35.1",

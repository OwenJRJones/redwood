{
  "name": "@redwoodjs/structure",
<<<<<<< HEAD
  "version": "3.6.1",
=======
  "version": "3.7.0",
>>>>>>> ba2f3cc3
  "description": "noun: the arrangement of and relations between the parts or elements of something complex",
  "repository": {
    "type": "git",
    "url": "https://github.com/redwoodjs/redwood.git",
    "directory": "packages/structure"
  },
  "license": "MIT",
  "main": "dist/index.js",
  "types": "./dist/index.d.ts",
  "files": [
    "dist"
  ],
  "scripts": {
    "build": "yarn build:js && yarn build:types",
    "build:js": "babel src -d dist --extensions \".js,.ts,.tsx\"",
    "build:types": "tsc --build --verbose",
    "build:watch": "nodemon --watch src --ext \"js,ts,tsx\" --ignore dist --exec \"yarn build\"",
    "prepublishOnly": "NODE_ENV=production yarn build",
    "prettier": "prettier --write './src/**/*.{ts,tsx}'",
    "test": "jest src",
    "test:watch": "yarn test --watch"
  },
  "jest": {
    "testPathIgnorePatterns": [
      "/fixtures/",
      "/dist/"
    ]
  },
  "dependencies": {
    "@babel/runtime-corejs3": "7.20.6",
    "@iarna/toml": "2.2.5",
    "@prisma/internals": "4.7.1",
<<<<<<< HEAD
    "@redwoodjs/internal": "3.6.1",
=======
    "@redwoodjs/internal": "3.7.0",
>>>>>>> ba2f3cc3
    "@types/line-column": "1.0.0",
    "camelcase": "6.3.0",
    "core-js": "3.26.1",
    "deepmerge": "4.2.2",
    "dotenv-defaults": "5.0.2",
    "enquirer": "2.3.6",
    "findup-sync": "5.0.0",
    "graphql": "16.6.0",
    "lazy-get-decorator": "2.2.0",
    "line-column": "1.0.2",
    "lodash": "4.17.21",
    "lodash-decorators": "6.0.1",
    "lru-cache": "6.0.0",
    "proxyquire": "2.1.3",
    "ts-morph": "15.1.0",
    "vscode-languageserver": "6.1.1",
    "vscode-languageserver-textdocument": "1.0.8",
    "vscode-languageserver-types": "3.17.2",
    "yargs-parser": "21.1.1"
  },
  "devDependencies": {
    "@babel/cli": "7.19.3",
    "@babel/core": "7.20.5",
    "@types/fs-extra": "9.0.13",
    "@types/lodash": "4.14.191",
    "@types/lru-cache": "5.1.1",
    "@types/node": "16.18.9",
    "@types/vscode": "1.72.0",
    "jest": "29.3.1",
    "typescript": "4.7.4"
  },
  "gitHead": "3905ed045508b861b495f8d5630d76c7a157d8f1"
}<|MERGE_RESOLUTION|>--- conflicted
+++ resolved
@@ -1,10 +1,6 @@
 {
   "name": "@redwoodjs/structure",
-<<<<<<< HEAD
-  "version": "3.6.1",
-=======
   "version": "3.7.0",
->>>>>>> ba2f3cc3
   "description": "noun: the arrangement of and relations between the parts or elements of something complex",
   "repository": {
     "type": "git",
@@ -37,11 +33,7 @@
     "@babel/runtime-corejs3": "7.20.6",
     "@iarna/toml": "2.2.5",
     "@prisma/internals": "4.7.1",
-<<<<<<< HEAD
-    "@redwoodjs/internal": "3.6.1",
-=======
     "@redwoodjs/internal": "3.7.0",
->>>>>>> ba2f3cc3
     "@types/line-column": "1.0.0",
     "camelcase": "6.3.0",
     "core-js": "3.26.1",

{
  "name": "@redwoodjs/structure",
  "description": "noun: the arrangement of and relations between the parts or elements of something complex",
  "version": "0.37.4",
  "license": "MIT",
  "main": "dist/index.js",
  "files": [
    "dist"
  ],
  "types": "./dist/index.d.ts",
  "dependencies": {
<<<<<<< HEAD
    "@prisma/sdk": "3.2.1",
    "@redwoodjs/internal": "0.37.3",
=======
    "@prisma/sdk": "2.30.3",
    "@redwoodjs/internal": "0.37.4",
>>>>>>> 9e0c2932
    "@types/line-column": "1.0.0",
    "camelcase": "6.2.0",
    "deepmerge": "4.2.2",
    "dotenv-defaults": "3.0.0",
    "enquirer": "2.3.6",
    "findup-sync": "4.0.0",
    "graphql": "15.5.3",
    "lazy-get-decorator": "2.2.0",
    "line-column": "1.0.2",
    "lodash": "4.17.21",
    "lodash-decorators": "6.0.1",
    "lru-cache": "6.0.0",
    "proxyquire": "2.1.3",
    "toml": "3.0.0",
    "ts-morph": "12.0.0",
    "vscode-languageserver": "6.1.1",
    "vscode-languageserver-textdocument": "1.0.1",
    "vscode-languageserver-types": "3.15.1",
    "yargs-parser": "20.2.9"
  },
  "devDependencies": {
    "@babel/cli": "7.15.4",
    "@types/fs-extra": "9.0.12",
    "@types/lodash": "4.14.173",
    "@types/lru-cache": "5.1.1",
    "@types/node": "16.9.2",
    "@types/vscode": "1.60.0",
    "jest": "27.2.0",
    "typescript": "4.4.3"
  },
  "jest": {
    "testPathIgnorePatterns": [
      "/fixtures/",
      "/dist/"
    ]
  },
  "scripts": {
    "build": "yarn build:js && yarn build:types",
    "prepublishOnly": "NODE_ENV=production yarn build",
    "build:js": "babel src -d dist --extensions \".js,.ts,.tsx\"",
    "build:types": "tsc --build --verbose",
    "build:watch": "nodemon --watch src --ext \"js,ts,tsx\" --ignore dist --exec \"yarn build\"",
    "test": "jest",
    "test:watch": "yarn test --watch",
    "prettier": "prettier --write './src/**/*.{ts,tsx}'"
  },
  "resolutions": {
    "typescript": "4.4.3"
  },
  "gitHead": "8be6a35c2dfd5aaeb12d55be4f0c77eefceb7762"
}<|MERGE_RESOLUTION|>--- conflicted
+++ resolved
@@ -9,13 +9,8 @@
   ],
   "types": "./dist/index.d.ts",
   "dependencies": {
-<<<<<<< HEAD
     "@prisma/sdk": "3.2.1",
-    "@redwoodjs/internal": "0.37.3",
-=======
-    "@prisma/sdk": "2.30.3",
     "@redwoodjs/internal": "0.37.4",
->>>>>>> 9e0c2932
     "@types/line-column": "1.0.0",
     "camelcase": "6.2.0",
     "deepmerge": "4.2.2",

--- conflicted
+++ resolved
@@ -1,8 +1,3 @@
-<<<<<<< HEAD
-=======
-// import path from 'node:path'
-
->>>>>>> 14a2d0b7
 import { build as viteBuild } from 'vite'
 
 import { getPaths } from '@redwoodjs/project-config'
@@ -44,14 +39,6 @@
   const rscServerBuildOutput = await viteBuild({
     envFile: false,
     ssr: {
-<<<<<<< HEAD
-      // Externalize every file apart from node built-ins. We want vite/rollup to inline
-      // dependencies in the server bundle. This gets round runtime importing of "server-only".
-      // We have to do all imports because we can't rely on "server-only" being the name of the
-      // package. This is also actually more efficient because less files. Although, at build time
-      // it's likely way less efficient because we have to do so many files.
-      noExternal: /^(?!node:)/,
-=======
       // Externalize every file apart from node built-ins. We want vite/rollup
       // to inline dependencies in the server bundle. This gets round runtime
       // importing of "server-only". We have to do all imports because we can't
@@ -62,7 +49,6 @@
       noExternal: /^(?!node:)/,
       // Can't inline prisma client
       external: ['@prisma/client'],
->>>>>>> 14a2d0b7
       resolve: {
         // These conditions are used in the plugin pipeline, and only affect non-externalized
         // dependencies during the SSR build. Which because of `noExternal: /^(?!node:)/` means

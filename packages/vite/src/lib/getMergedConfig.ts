import path from 'node:path'

import type { InputOption } from 'rollup'
import type { ConfigEnv, UserConfig } from 'vite'
import { mergeConfig } from 'vite'

import type { Config, Paths } from '@redwoodjs/project-config'
import { getConfig, getPaths } from '@redwoodjs/project-config'

import { getEnvVarDefinitions } from './envVarDefinitions.js'

/**
 * This function will merge in the default Redwood Vite config passed into the
 * build function (or in Vite.config.xxx)
 *
 * Note that returning plugins in this function will have no effect on the
 * build
 */
export function getMergedConfig(rwConfig: Config, rwPaths: Paths) {
  return (userConfig: UserConfig, env: ConfigEnv): UserConfig => {
    let apiHost = process.env.REDWOOD_API_HOST
    apiHost ??= rwConfig.api.host
    apiHost ??= process.env.NODE_ENV === 'production' ? '0.0.0.0' : '[::]'

    const streamingSsrEnabled = rwConfig.experimental.streamingSsr?.enabled
    // @MARK: note that most RSC settings sit in their individual build functions
    const rscEnabled = rwConfig.experimental.rsc?.enabled

    let apiPort
    if (process.env.REDWOOD_API_PORT) {
      apiPort = parseInt(process.env.REDWOOD_API_PORT)
    } else {
      apiPort = rwConfig.api.port
    }

    const defaultRwViteConfig: UserConfig = {
      root: rwPaths.web.src,
      // @MARK: when we have these aliases, the warnings from the FE server go
      // away BUT, if you have imports like this:
      // ```
      // import RandomNumberServerCell from
      //   'src/components/RandomNumberServerCell/RandomNumberServerCell'
      // ```
      // they start failing (can't have the double
      // `/RandomNumberServerCell/RandomNumberServerCell` at the end)
      //
      // resolve: {
      //   alias: [
      //     {
      //       find: 'src',
      //       replacement: rwPaths.web.src,
      //     },
      //   ],
      // },
      envPrefix: 'REDWOOD_ENV_',
      publicDir: path.join(rwPaths.web.base, 'public'),
      define: getEnvVarDefinitions(),
      css: {
        // @NOTE config path is relative to where vite.config.js is if you use
        // a relative path
        postcss: rwPaths.web.config,
      },
      server: {
        open: rwConfig.browser.open,
        port: rwConfig.web.port,
        host: true, // Listen to all hosts
        proxy: {
          [rwConfig.web.apiUrl]: {
            target: `http://${apiHost}:${apiPort}`,
            changeOrigin: false,
            // Remove the `.redwood/functions` part, but leave the `/graphql`
            rewrite: (path) => path.replace(rwConfig.web.apiUrl, ''),
            configure: (proxy) => {
              // @MARK: this is a hack to prevent showing confusing proxy
              // errors on startup because Vite launches so much faster than
              // the API server.
              let waitingForApiServer = true

              // Wait for 2.5s, then restore regular proxy error logging
              setTimeout(() => {
                waitingForApiServer = false
              }, 2500)

              proxy.on('error', (err, _req, res) => {
                if (
                  waitingForApiServer &&
                  err.message.includes('ECONNREFUSED')
                ) {
                  err.stack =
                    '⌛ API Server launching, please refresh your page...'
                }
                const msg = {
                  errors: [
                    {
                      message:
                        'The RedwoodJS API server is not available or is ' +
                        'currently reloading. Please refresh.',
                    },
                  ],
                }

                res.writeHead(203, {
                  'Content-Type': 'application/json',
                  'Cache-Control': 'no-cache',
                })
                res.write(JSON.stringify(msg))
                res.end()
              })
            },
          },
        },
      },
      build: {
        // TODO (RSC): Remove `minify: false` when we don't need to debug as often
        minify: false,
        // NOTE this gets overridden when build gets called anyway!
        outDir:
          // @MARK: For RSC and Streaming, we build to dist/client directory
          streamingSsrEnabled || rscEnabled
            ? rwPaths.web.distClient
            : rwPaths.web.dist,
        emptyOutDir: true,
        manifest: !env.isSsrBuild ? 'client-build-manifest.json' : undefined,
        // Note that sourcemap can be boolean or 'inline'
        sourcemap: !env.isSsrBuild && rwConfig.web.sourceMap,
        rollupOptions: {
          input: getRollupInput(!!env.isSsrBuild),
        },
      },
      // @MARK: do not set buildSsrCjsExternalHeuristics here
      // because rsc builds want false, client and server build wants true
      optimizeDeps: {
        esbuildOptions: {
          // @MARK this is because JS projects in Redwood don't have .jsx
          // extensions
          loader: {
            '.js': 'jsx',
          },
          // Node.js global to browser globalThis
          // @MARK unsure why we need this, but required for DevFatalErrorPage
          // at least
          define: {
            global: 'globalThis',
          },
        },
      },
    }

    return mergeConfig(defaultRwViteConfig, userConfig)
  }
}

/**
 * This function configures how vite (actually Rollup) will bundle.
 *
 * By default, the entry point is the index.html file - even if you don't
 * specify it in RollupOptions
 *
 * With streaming SSR, out entrypoint is different - either entry.client.tsx or
 * entry.server.tsx and the html file is not used at all, because it is defined
 * in Document.tsx
 *
 * @param ssr {boolean} Whether to return the SSR inputs or not
 * @returns Rollup input Options
 */
function getRollupInput(ssr: boolean): InputOption | undefined {
  const rwConfig = getConfig()
  const rwPaths = getPaths()

  if (!rwPaths.web.entryClient) {
    throw new Error('entryClient not defined')
  }

  const streamingEnabled = rwConfig.experimental?.streamingSsr?.enabled
  const rscEnabled = rwConfig.experimental?.rsc?.enabled

  // @NOTE once streaming ssr is out of experimental, this will become the
  // default
  if (streamingEnabled) {
    if (ssr) {
      if (!rwPaths.web.entryServer) {
        throw new Error('entryServer not defined')
      }

      if (rscEnabled) {
        return {
          Document: rwPaths.web.document,
<<<<<<< HEAD
          // eslint-disable-next-line @typescript-eslint/no-non-null-assertion
          'entry.server': rwPaths.web.entryServer!,
=======
          'entry.server': rwPaths.web.entryServer,
>>>>>>> 7fffc19a
        }
      }

      return {
        // NOTE: We're building the server entry *without* the react-server
        // condition when we include it here. This works when only SSR is
        // enabled, but not when RSC + SSR are both enabled
        // For RSC we have this configured in rscBuildForServer.ts to get a
        // build with the proper resolution conditions set.
        'entry.server': rwPaths.web.entryServer,
        // We need the document for React's fallback
        Document: rwPaths.web.document,
      }
    }

    return rwPaths.web.entryClient
  }

  return rwPaths.web.html
}<|MERGE_RESOLUTION|>--- conflicted
+++ resolved
@@ -185,12 +185,7 @@
       if (rscEnabled) {
         return {
           Document: rwPaths.web.document,
-<<<<<<< HEAD
-          // eslint-disable-next-line @typescript-eslint/no-non-null-assertion
-          'entry.server': rwPaths.web.entryServer!,
-=======
           'entry.server': rwPaths.web.entryServer,
->>>>>>> 7fffc19a
         }
       }
 

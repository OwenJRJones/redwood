import { build as viteBuild } from 'vite'
import { cjsInterop } from 'vite-plugin-cjs-interop'

import { getPaths } from '@redwoodjs/project-config'

<<<<<<< HEAD
import { dependenciesPatterns } from '../cjsInterop.js'
import { rscRoutesAutoLoader } from '../plugins/vite-plugin-rsc-routes-auto-loader'

=======
>>>>>>> 1d664ab2
export async function buildForStreamingServer({
  verbose = false,
}: {
  verbose?: boolean
}) {
  console.log('Starting streaming server build...\n')
  const rwPaths = getPaths()

  if (!rwPaths.web.viteConfig) {
    throw new Error('Vite config not found')
  }

  await viteBuild({
    configFile: rwPaths.web.viteConfig,
    plugins: [
      cjsInterop({
        dependencies: dependenciesPatterns,
      }),
    ],
    build: {
      // TODO (RSC): Remove `minify: false` when we don't need to debug as often
      minify: false,
      outDir: rwPaths.web.distServer,
      ssr: true,
      emptyOutDir: true,
    },
    envFile: false,
    define: {
      'process.env.NODE_ENV': JSON.stringify(process.env.NODE_ENV),
    },
    logLevel: verbose ? 'info' : 'warn',
  })
}<|MERGE_RESOLUTION|>--- conflicted
+++ resolved
@@ -3,12 +3,8 @@
 
 import { getPaths } from '@redwoodjs/project-config'
 
-<<<<<<< HEAD
 import { dependenciesPatterns } from '../cjsInterop.js'
-import { rscRoutesAutoLoader } from '../plugins/vite-plugin-rsc-routes-auto-loader'
 
-=======
->>>>>>> 1d664ab2
 export async function buildForStreamingServer({
   verbose = false,
 }: {

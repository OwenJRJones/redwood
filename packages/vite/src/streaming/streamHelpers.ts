--- conflicted
+++ resolved
@@ -102,15 +102,7 @@
 
   const timeoutTransform = createTimeoutTransform(timeoutHandle)
 
-<<<<<<< HEAD
-  // Possible that we need to upgrade the @types/* packages
-  // @ts-expect-error Something in React's packages mean types dont come through
-  const { renderToReadableStream } = await import('react-dom/server.edge')
-
   const renderRoot = (url: URL) => {
-=======
-  const renderRoot = (path: string) => {
->>>>>>> e359e1c3
     return React.createElement(
       ServerAuthProvider,
       {

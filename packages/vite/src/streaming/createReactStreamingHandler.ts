--- conflicted
+++ resolved
@@ -10,10 +10,6 @@
 import type { ServerAuthState } from '@redwoodjs/auth/dist/AuthProvider/ServerAuthProvider.js'
 import type { RouteSpec, RWRouteManifestItem } from '@redwoodjs/internal'
 import { getAppRouteHook, getConfig, getPaths } from '@redwoodjs/project-config'
-<<<<<<< HEAD
-=======
-import { matchPath } from '@redwoodjs/router/dist/util.js'
->>>>>>> 1d664ab2
 import type { TagDescriptor } from '@redwoodjs/web'
 
 import { invoke } from '../middleware/invokeMiddleware.js'
@@ -46,7 +42,7 @@
   }: CreateReactStreamingHandlerOptions,
   viteDevServer?: ViteDevServer,
 ) => {
-  const { matchPath } = await import('@redwoodjs/router')
+  const { matchPath } = await import('@redwoodjs/router/dist/util.js')
   const rwPaths = getPaths()
   const rwConfig = getConfig()
   const isProd = !viteDevServer

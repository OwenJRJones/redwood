{
  "name": "@redwoodjs/vite",
  "version": "6.3.2",
  "description": "Vite configuration package for Redwood",
  "repository": {
    "type": "git",
    "url": "https://github.com/redwoodjs/redwood.git",
    "directory": "packages/vite"
  },
  "license": "MIT",
  "files": [
    "dist"
  ],
  "main": "dist/index.js",
  "bin": {
    "rw-vite-build": "./bins/rw-vite-build.mjs",
    "rw-vite-dev": "./bins/rw-vite-dev.mjs",
    "vite": "./bins/vite.mjs"
  },
  "scripts": {
    "build": "yarn build:js && yarn build:types",
    "build:js": "babel src -d dist --extensions \".js,.jsx,.ts,.tsx\"",
    "build:types": "tsc --build --verbose",
    "test": "yarn test:node && echo",
    "test:node": "glob './src/**/__tests__/*.test.mts' --cmd='node --loader tsx --no-warnings --test'",
    "test:watch": "glob './src/**/__tests__/*.test.mts' --cmd='node --loader tsx --no-warnings --test --watch'"
  },
  "dependencies": {
<<<<<<< HEAD
    "@babel/runtime-corejs3": "7.23.1",
    "@redwoodjs/internal": "6.3.1",
    "@redwoodjs/project-config": "6.3.1",
=======
    "@babel/runtime-corejs3": "7.22.15",
    "@redwoodjs/internal": "6.3.2",
    "@redwoodjs/project-config": "6.3.2",
>>>>>>> 7e4bf2ec
    "@vitejs/plugin-react": "4.0.4",
    "buffer": "6.0.3",
    "core-js": "3.32.2",
    "vite": "4.4.11",
    "yargs-parser": "21.1.1"
  },
  "devDependencies": {
    "@babel/cli": "7.23.0",
    "@types/express": "4",
    "@types/react": "18.2.14",
    "@types/yargs-parser": "21.0.0",
    "glob": "10.3.1",
    "jest": "29.7.0",
    "typescript": "5.2.2"
  },
  "gitHead": "3905ed045508b861b495f8d5630d76c7a157d8f1"
}<|MERGE_RESOLUTION|>--- conflicted
+++ resolved
@@ -26,15 +26,9 @@
     "test:watch": "glob './src/**/__tests__/*.test.mts' --cmd='node --loader tsx --no-warnings --test --watch'"
   },
   "dependencies": {
-<<<<<<< HEAD
     "@babel/runtime-corejs3": "7.23.1",
-    "@redwoodjs/internal": "6.3.1",
-    "@redwoodjs/project-config": "6.3.1",
-=======
-    "@babel/runtime-corejs3": "7.22.15",
     "@redwoodjs/internal": "6.3.2",
     "@redwoodjs/project-config": "6.3.2",
->>>>>>> 7e4bf2ec
     "@vitejs/plugin-react": "4.0.4",
     "buffer": "6.0.3",
     "core-js": "3.32.2",

--- conflicted
+++ resolved
@@ -26,17 +26,10 @@
     "test:watch": "glob './src/**/__tests__/*.test.mts' --cmd='node --loader tsx --no-warnings --test --watch'"
   },
   "dependencies": {
-<<<<<<< HEAD
     "@babel/runtime-corejs3": "7.23.5",
-    "@redwoodjs/internal": "6.4.1",
-    "@redwoodjs/project-config": "6.4.1",
-    "@vitejs/plugin-react": "4.2.0",
-=======
-    "@babel/runtime-corejs3": "7.23.2",
     "@redwoodjs/internal": "6.4.2",
     "@redwoodjs/project-config": "6.4.2",
-    "@vitejs/plugin-react": "4.1.1",
->>>>>>> 0c996176
+    "@vitejs/plugin-react": "4.2.0",
     "buffer": "6.0.3",
     "core-js": "3.33.3",
     "vite": "4.5.0",

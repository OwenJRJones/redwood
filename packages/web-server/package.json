{
  "name": "@redwoodjs/web-server",
  "version": "7.7.2",
  "description": "Redwood's server for the Web side",
  "repository": {
    "type": "git",
    "url": "git+https://github.com/redwoodjs/redwood.git",
    "directory": "packages/web-server"
  },
  "license": "MIT",
  "main": "./dist/cliConfig.js",
  "types": "./dist/cliConfig.d.ts",
  "bin": {
    "rw-web-server": "./dist/bin.js"
  },
  "files": [
    "dist"
  ],
  "scripts": {
    "build": "tsx ./build.mts && yarn build:types",
    "build:pack": "yarn pack -o redwoodjs-web-server.tgz",
    "build:types": "tsc --build --verbose",
    "build:watch": "nodemon --watch src --ext \"js,jsx,ts,tsx\" --ignore dist --exec \"yarn build && yarn fix:permissions\"",
    "fix:permissions": "chmod +x dist/index.js; chmod +x dist/watch.js",
    "prepublishOnly": "NODE_ENV=production yarn build"
  },
  "dependencies": {
    "@redwoodjs/fastify-web": "7.7.2",
    "@redwoodjs/project-config": "7.7.2",
    "chalk": "4.1.2",
    "dotenv-defaults": "5.0.2",
    "fastify": "4.27.0",
    "fs-extra": "11.2.0",
    "yargs": "17.7.2"
  },
  "devDependencies": {
<<<<<<< HEAD
    "@redwoodjs/framework-tools": "7.7.1",
    "tsx": "4.15.6",
=======
    "@redwoodjs/framework-tools": "7.7.2",
    "tsx": "4.15.2",
>>>>>>> dfb9b837
    "typescript": "5.4.5"
  },
  "gitHead": "3905ed045508b861b495f8d5630d76c7a157d8f1"
}<|MERGE_RESOLUTION|>--- conflicted
+++ resolved
@@ -34,13 +34,8 @@
     "yargs": "17.7.2"
   },
   "devDependencies": {
-<<<<<<< HEAD
-    "@redwoodjs/framework-tools": "7.7.1",
+    "@redwoodjs/framework-tools": "7.7.2",
     "tsx": "4.15.6",
-=======
-    "@redwoodjs/framework-tools": "7.7.2",
-    "tsx": "4.15.2",
->>>>>>> dfb9b837
     "typescript": "5.4.5"
   },
   "gitHead": "3905ed045508b861b495f8d5630d76c7a157d8f1"

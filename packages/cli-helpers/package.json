--- conflicted
+++ resolved
@@ -11,15 +11,6 @@
   "exports": {
     ".": {
       "types": "./dist/index.d.ts",
-<<<<<<< HEAD
-      "import": "./dist/index.mjs",
-      "default": "./dist/index.cjs"
-    },
-    "./loadEnvFiles": {
-      "types": "./dist/src/loadEnvFiles.d.ts",
-      "import": "./dist/src/loadEnvFiles.mjs",
-      "default": "./dist/src/loadEnvFiles.cjs"
-=======
       "import": "./dist/index.js",
       "default": "./dist/cjs/index.js"
     },
@@ -27,7 +18,6 @@
       "types": "./dist/lib/loadEnvFiles.d.ts",
       "import": "./dist/lib/loadEnvFiles.js",
       "default": "./dist/cjs/lib/loadEnvFiles.js"
->>>>>>> f10c8d5d
     }
   },
   "types": "./dist/index.d.ts",
@@ -61,10 +51,7 @@
     "terminal-link": "2.1.1"
   },
   "devDependencies": {
-<<<<<<< HEAD
-=======
     "@redwoodjs/framework-tools": "workspace:*",
->>>>>>> f10c8d5d
     "@types/dotenv-defaults": "^2.0.4",
     "@types/lodash": "4.17.5",
     "@types/pascalcase": "1.0.3",

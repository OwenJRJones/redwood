{
  "name": "@redwoodjs/cli-helpers",
  "version": "4.2.2",
  "repository": {
    "type": "git",
    "url": "https://github.com/redwoodjs/redwood.git",
    "directory": "packages/cli-helpers"
  },
  "license": "MIT",
  "main": "./dist/index.js",
  "types": "./dist/index.d.ts",
  "files": [
    "dist"
  ],
  "scripts": {
    "build": "yarn build:js && yarn build:types",
    "build:js": "babel src -d dist --extensions \".js,.ts,.tsx\"",
    "build:types": "tsc --build --verbose",
    "build:watch": "nodemon --watch src --ext \"js,ts,tsx\" --ignore dist --exec \"yarn build\"",
    "prepublishOnly": "NODE_ENV=production yarn build",
    "test": "jest src",
    "test:watch": "yarn test --watch"
  },
  "dependencies": {
<<<<<<< HEAD
    "@babel/core": "7.21.0",
    "@babel/runtime-corejs3": "7.21.0",
    "@redwoodjs/internal": "4.2.1",
    "@redwoodjs/telemetry": "4.2.1",
=======
    "@babel/core": "7.20.12",
    "@babel/runtime-corejs3": "7.20.13",
    "@redwoodjs/internal": "4.2.2",
    "@redwoodjs/telemetry": "4.2.2",
>>>>>>> 0c754c8a
    "chalk": "4.1.2",
    "core-js": "3.29.0",
    "execa": "5.1.1",
    "listr2": "5.0.7",
    "lodash.memoize": "4.1.2",
    "pascalcase": "1.0.0",
    "prettier": "2.8.4",
    "prompts": "2.4.2",
    "terminal-link": "2.1.1"
  },
  "devDependencies": {
    "@babel/cli": "7.21.0",
    "@types/lodash.memoize": "4.1.7",
    "@types/pascalcase": "1.0.1",
    "@types/yargs": "17.0.22",
    "jest": "29.4.2",
    "typescript": "4.9.5"
  },
  "gitHead": "3905ed045508b861b495f8d5630d76c7a157d8f1"
}<|MERGE_RESOLUTION|>--- conflicted
+++ resolved
@@ -22,17 +22,10 @@
     "test:watch": "yarn test --watch"
   },
   "dependencies": {
-<<<<<<< HEAD
     "@babel/core": "7.21.0",
     "@babel/runtime-corejs3": "7.21.0",
-    "@redwoodjs/internal": "4.2.1",
-    "@redwoodjs/telemetry": "4.2.1",
-=======
-    "@babel/core": "7.20.12",
-    "@babel/runtime-corejs3": "7.20.13",
     "@redwoodjs/internal": "4.2.2",
     "@redwoodjs/telemetry": "4.2.2",
->>>>>>> 0c754c8a
     "chalk": "4.1.2",
     "core-js": "3.29.0",
     "execa": "5.1.1",

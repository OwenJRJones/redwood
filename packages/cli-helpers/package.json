{
  "name": "@redwoodjs/cli-helpers",
  "version": "7.3.1",
  "repository": {
    "type": "git",
    "url": "https://github.com/redwoodjs/redwood.git",
    "directory": "packages/cli-helpers"
  },
  "license": "MIT",
  "type": "module",
  "exports": {
    "types": "./dist/index.d.ts",
    "import": "./dist/index.mjs",
    "default": "./dist/index.cjs"
  },
  "types": "./dist/index.d.ts",
  "files": [
    "dist"
  ],
  "scripts": {
    "build": "tsx ./build.ts && yarn build:types",
    "build:pack": "yarn pack -o redwoodjs-cli-helpers.tgz",
    "build:types": "tsc --build --verbose tsconfig.build.json",
    "build:watch": "nodemon --watch src --ext \"js,jsx,ts,tsx\" --ignore dist --exec \"yarn build\"",
    "prepublishOnly": "NODE_ENV=production yarn build",
    "test": "vitest run",
    "test:watch": "vitest watch"
  },
  "dependencies": {
    "@babel/core": "^7.22.20",
    "@iarna/toml": "2.2.5",
<<<<<<< HEAD
    "@opentelemetry/api": "1.8.0",
    "@redwoodjs/project-config": "7.3.0",
    "@redwoodjs/telemetry": "7.3.0",
=======
    "@opentelemetry/api": "1.7.0",
    "@redwoodjs/project-config": "7.3.1",
    "@redwoodjs/telemetry": "7.3.1",
>>>>>>> 357efac1
    "chalk": "4.1.2",
    "dotenv": "16.4.5",
    "execa": "5.1.1",
    "listr2": "6.6.1",
    "lodash": "4.17.21",
    "pascalcase": "1.0.0",
    "prettier": "2.8.8",
    "prompts": "2.4.2",
    "terminal-link": "2.1.1"
  },
  "devDependencies": {
    "@types/lodash": "4.17.0",
    "@types/pascalcase": "1.0.3",
    "@types/yargs": "17.0.32",
    "tsx": "4.7.1",
    "typescript": "5.4.3",
    "vitest": "1.4.0"
  },
  "gitHead": "3905ed045508b861b495f8d5630d76c7a157d8f1"
}<|MERGE_RESOLUTION|>--- conflicted
+++ resolved
@@ -29,15 +29,9 @@
   "dependencies": {
     "@babel/core": "^7.22.20",
     "@iarna/toml": "2.2.5",
-<<<<<<< HEAD
     "@opentelemetry/api": "1.8.0",
-    "@redwoodjs/project-config": "7.3.0",
-    "@redwoodjs/telemetry": "7.3.0",
-=======
-    "@opentelemetry/api": "1.7.0",
     "@redwoodjs/project-config": "7.3.1",
     "@redwoodjs/telemetry": "7.3.1",
->>>>>>> 357efac1
     "chalk": "4.1.2",
     "dotenv": "16.4.5",
     "execa": "5.1.1",

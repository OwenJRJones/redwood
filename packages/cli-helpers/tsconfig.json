--- conflicted
+++ resolved
@@ -3,11 +3,6 @@
   "compilerOptions": {
     "moduleResolution": "NodeNext",
     "module": "NodeNext",
-<<<<<<< HEAD
-    "baseUrl": ".",
-    "rootDir": "src",
-=======
->>>>>>> f10c8d5d
     "outDir": "dist"
   },
   "include": ["."],

--- conflicted
+++ resolved
@@ -20,15 +20,9 @@
     "prepublishOnly": "NODE_ENV=production yarn build"
   },
   "dependencies": {
-<<<<<<< HEAD
-    "@redwoodjs/cli-helpers": "6.0.7",
-    "@redwoodjs/project-config": "6.0.7",
-    "@redwoodjs/telemetry": "6.0.7",
-=======
     "@redwoodjs/cli-helpers": "7.0.0",
     "@redwoodjs/project-config": "7.0.0",
     "@redwoodjs/telemetry": "7.0.0",
->>>>>>> 49965f4d
     "@storybook/addon-a11y": "7.6.10",
     "@storybook/addon-docs": "7.6.10",
     "@storybook/addon-essentials": "7.6.10",
@@ -40,11 +34,7 @@
     "yargs": "17.7.2"
   },
   "devDependencies": {
-<<<<<<< HEAD
-    "@redwoodjs/framework-tools": "6.0.7",
-=======
     "@redwoodjs/framework-tools": "7.0.0",
->>>>>>> 49965f4d
     "@types/yargs": "17.0.32",
     "tsx": "4.6.2",
     "typescript": "5.3.3"

--- conflicted
+++ resolved
@@ -2,33 +2,6 @@
   "name": "@redwoodjs/codemods",
   "version": "0.48.0",
   "description": "Codemods to ease upgrading a RedwoodJS Project",
-<<<<<<< HEAD
-  "version": "1.0.0-rc.4",
-  "license": "MIT",
-  "bin": "./dist/codemods.js",
-  "files": [
-    "dist"
-  ],
-  "dependencies": {
-    "@babel/cli": "7.16.0",
-    "@babel/core": "7.16.0",
-    "@babel/plugin-transform-typescript": "7.16.1",
-    "@babel/runtime-corejs3": "7.16.3",
-    "core-js": "3.19.1",
-    "deepmerge": "4.2.2",
-    "fast-glob": "3.2.7",
-    "findup-sync": "5.0.0",
-    "jest": "27.3.1",
-    "jscodeshift": "0.13.0",
-    "node-fetch": "2.6.1",
-    "prettier": "2.4.1",
-    "tasuku": "1.0.2",
-    "toml": "3.0.0",
-    "vscode-ripgrep": "1.12.1",
-    "yargs": "16.2.0"
-  },
-=======
->>>>>>> aeb7b538
   "repository": {
     "type": "git",
     "url": "https://github.com/redwoodjs/redwood.git",

{
  "name": "@redwoodjs/forms",
  "version": "6.4.1",
  "repository": {
    "type": "git",
    "url": "https://github.com/redwoodjs/redwood.git",
    "directory": "packages/forms"
  },
  "license": "MIT",
  "main": "dist/index.js",
  "types": "dist/index.d.ts",
  "files": [
    "dist"
  ],
  "scripts": {
    "build": "yarn build:js && yarn build:types",
    "build:js": "babel src -d dist --extensions \".js,.jsx,.ts,.tsx\"",
    "build:types": "tsc --build --verbose",
    "build:watch": "nodemon --watch src --ext \"js,jsx,ts,tsx\" --ignore dist --exec \"yarn build\"",
    "prepublishOnly": "NODE_ENV=production yarn build",
    "test": "jest src",
    "test:watch": "yarn test --watch"
  },
  "dependencies": {
    "@babel/runtime-corejs3": "7.23.4",
    "core-js": "3.33.3",
    "pascalcase": "1.0.0",
    "react-hook-form": "7.48.2"
  },
  "devDependencies": {
    "@babel/cli": "7.23.4",
    "@babel/core": "^7.22.20",
<<<<<<< HEAD
    "@testing-library/dom": "9.3.3",
    "@testing-library/jest-dom": "5.17.0",
    "@testing-library/react": "14.1.2",
    "@testing-library/user-event": "14.5.1",
    "@types/pascalcase": "1.0.3",
    "@types/react": "18.2.37",
    "@types/react-dom": "18.2.15",
    "@types/testing-library__jest-dom": "5.14.9",
=======
    "@testing-library/dom": "9.3.1",
    "@testing-library/jest-dom": "5.16.5",
    "@testing-library/react": "14.0.0",
    "@testing-library/user-event": "14.4.3",
    "@types/pascalcase": "1.0.1",
    "@types/react": "18.2.37",
    "@types/react-dom": "18.2.15",
    "@types/testing-library__jest-dom": "5.14.8",
>>>>>>> 17c1989d
    "graphql": "16.8.1",
    "jest": "29.7.0",
    "nodemon": "3.0.1",
    "react": "18.2.0",
    "react-dom": "18.2.0",
    "typescript": "5.3.2"
  },
  "peerDependencies": {
    "graphql": "16.8.1",
    "react": "18.2.0"
  },
  "gitHead": "3905ed045508b861b495f8d5630d76c7a157d8f1"
}<|MERGE_RESOLUTION|>--- conflicted
+++ resolved
@@ -30,7 +30,6 @@
   "devDependencies": {
     "@babel/cli": "7.23.4",
     "@babel/core": "^7.22.20",
-<<<<<<< HEAD
     "@testing-library/dom": "9.3.3",
     "@testing-library/jest-dom": "5.17.0",
     "@testing-library/react": "14.1.2",
@@ -39,16 +38,6 @@
     "@types/react": "18.2.37",
     "@types/react-dom": "18.2.15",
     "@types/testing-library__jest-dom": "5.14.9",
-=======
-    "@testing-library/dom": "9.3.1",
-    "@testing-library/jest-dom": "5.16.5",
-    "@testing-library/react": "14.0.0",
-    "@testing-library/user-event": "14.4.3",
-    "@types/pascalcase": "1.0.1",
-    "@types/react": "18.2.37",
-    "@types/react-dom": "18.2.15",
-    "@types/testing-library__jest-dom": "5.14.8",
->>>>>>> 17c1989d
     "graphql": "16.8.1",
     "jest": "29.7.0",
     "nodemon": "3.0.1",

{
  "name": "@redwoodjs/forms",
<<<<<<< HEAD
  "version": "1.0.0-rc.6",
=======
  "version": "0.50.0",
>>>>>>> 2515fba1
  "repository": {
    "type": "git",
    "url": "https://github.com/redwoodjs/redwood.git",
    "directory": "packages/forms"
  },
  "license": "MIT",
  "main": "dist/index.js",
  "types": "dist/index.d.ts",
  "files": [
    "dist"
  ],
  "scripts": {
    "build": "yarn build:js",
    "build:js": "babel src -d dist --extensions \".js,.ts,.tsx\"",
    "build:watch": "nodemon --watch src --ext \"js,ts,tsx\" --ignore dist --exec \"yarn build\"",
    "prepublishOnly": "NODE_ENV=production yarn build",
    "test": "jest src",
    "test:watch": "yarn test --watch"
  },
  "dependencies": {
    "@babel/runtime-corejs3": "7.16.7",
    "pascalcase": "1.0.0",
    "react-hook-form": "7.28.1"
  },
  "devDependencies": {
    "@babel/cli": "7.16.7",
    "@babel/core": "7.16.7",
    "@testing-library/dom": "8.11.3",
    "@testing-library/jest-dom": "5.16.2",
    "@testing-library/react": "12.1.4",
    "@testing-library/user-event": "13.5.0",
    "@types/pascalcase": "1.0.1",
    "@types/react": "17.0.40",
    "@types/react-dom": "17.0.14",
    "@types/testing-library__jest-dom": "5.14.3",
    "jest": "27.5.1",
    "nodemon": "2.0.15",
    "react": "17.0.2",
    "react-dom": "17.0.2",
    "typescript": "4.6.2"
  },
  "peerDependencies": {
    "graphql": "16.3.0",
    "react": "17.0.2"
  },
  "gitHead": "3905ed045508b861b495f8d5630d76c7a157d8f1"
}<|MERGE_RESOLUTION|>--- conflicted
+++ resolved
@@ -1,10 +1,6 @@
 {
   "name": "@redwoodjs/forms",
-<<<<<<< HEAD
-  "version": "1.0.0-rc.6",
-=======
   "version": "0.50.0",
->>>>>>> 2515fba1
   "repository": {
     "type": "git",
     "url": "https://github.com/redwoodjs/redwood.git",

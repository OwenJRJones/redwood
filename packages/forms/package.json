--- conflicted
+++ resolved
@@ -41,22 +41,13 @@
     "graphql": "16.7.1",
     "jest": "29.6.1",
     "nodemon": "2.0.22",
-<<<<<<< HEAD
     "react": "18.3.0-canary-035a41c4e-20230704",
     "react-dom": "18.3.0-canary-035a41c4e-20230704",
-=======
-    "react": "18.2.0",
-    "react-dom": "18.2.0",
->>>>>>> abf118db
     "typescript": "5.1.6"
   },
   "peerDependencies": {
     "graphql": "16.7.1",
-<<<<<<< HEAD
     "react": "18.3.0-canary-035a41c4e-20230704"
-=======
-    "react": "18.2.0"
->>>>>>> abf118db
   },
   "gitHead": "3905ed045508b861b495f8d5630d76c7a157d8f1"
 }
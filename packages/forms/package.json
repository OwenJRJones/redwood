--- conflicted
+++ resolved
@@ -40,22 +40,13 @@
     "@types/react": "^18.2.55",
     "@types/react-dom": "^18.2.19",
     "nodemon": "3.0.2",
-<<<<<<< HEAD
     "react": "0.0.0-experimental-e5205658f-20230913",
     "react-dom": "0.0.0-experimental-e5205658f-20230913",
-=======
-    "react": "18.2.0",
-    "react-dom": "18.2.0",
->>>>>>> 49965f4d
     "typescript": "5.3.3",
     "vitest": "1.2.2"
   },
   "peerDependencies": {
-<<<<<<< HEAD
     "react": "0.0.0-experimental-e5205658f-20230913"
-=======
-    "react": "18.2.0"
->>>>>>> 49965f4d
   },
   "gitHead": "3905ed045508b861b495f8d5630d76c7a157d8f1"
 }
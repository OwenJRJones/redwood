--- conflicted
+++ resolved
@@ -17,11 +17,8 @@
   "engines": {
     "node": ">=14.x <=16.x",
     "yarn": "1.x"
-<<<<<<< HEAD
   },
   "prisma": {
     "seed": "yarn rw exec seed"
-=======
->>>>>>> bd1671d0
   }
 }
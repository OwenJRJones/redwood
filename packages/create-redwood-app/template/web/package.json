--- conflicted
+++ resolved
@@ -13,15 +13,9 @@
     ]
   },
   "dependencies": {
-<<<<<<< HEAD
-    "@redwoodjs/forms": "4.0.1",
-    "@redwoodjs/router": "4.0.1",
-    "@redwoodjs/web": "4.0.1",
-=======
     "@redwoodjs/forms": "4.1.0",
     "@redwoodjs/router": "4.1.0",
     "@redwoodjs/web": "4.1.0",
->>>>>>> 95521594
     "prop-types": "15.8.1",
     "react": "17.0.2",
     "react-dom": "17.0.2"

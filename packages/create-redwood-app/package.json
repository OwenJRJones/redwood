--- conflicted
+++ resolved
@@ -1,47 +1,15 @@
 {
-  "name": "create-redwood-app",
-  "version": "7.0.6",
-  "repository": {
-    "type": "git",
-    "url": "https://github.com/redwoodjs/redwood.git",
-    "directory": "packages/create-redwood-app"
-  },
-  "license": "MIT",
-  "type": "module",
   "bin": "./dist/create-redwood-app.js",
-  "files": [
-    "dist",
-    "templates"
-  ],
-  "scripts": {
-    "build": "tsx ./scripts/build.ts",
-    "build:pack": "node ./scripts/buildPack.js",
-    "build:watch": "nodemon --watch src --ignore dist,template --exec \"yarn build\"",
-    "prepublishOnly": "NODE_ENV=production yarn build",
-    "set-up-test-project": "node ./scripts/setUpTestProject.js",
-    "test": "vitest run templates",
-    "test:e2e": "vitest --pool=forks run e2e",
-    "ts-to-js": "yarn node ./scripts/tsToJS.js"
-  },
   "devDependencies": {
     "@babel/core": "^7.22.20",
     "@babel/plugin-transform-typescript": "^7.22.15",
     "@opentelemetry/api": "1.7.0",
-<<<<<<< HEAD
     "@opentelemetry/exporter-trace-otlp-http": "0.48.0",
     "@opentelemetry/resources": "1.21.0",
     "@opentelemetry/sdk-trace-node": "1.21.0",
     "@opentelemetry/semantic-conventions": "1.21.0",
-    "@redwoodjs/framework-tools": "7.0.5",
-    "@redwoodjs/tui": "7.0.5",
-=======
-    "@opentelemetry/exporter-trace-otlp-http": "0.45.1",
-    "@opentelemetry/resources": "1.18.1",
-    "@opentelemetry/sdk-trace-node": "1.18.1",
-    "@opentelemetry/semantic-conventions": "1.18.1",
     "@redwoodjs/framework-tools": "7.0.6",
     "@redwoodjs/tui": "7.0.6",
->>>>>>> 1273c23f
     "@types/babel__core": "7.20.4",
     "chalk": "4.1.2",
     "check-node-version": "4.2.1",
@@ -60,5 +28,28 @@
     "vitest": "1.2.2",
     "yargs": "17.7.2"
   },
-  "gitHead": "3905ed045508b861b495f8d5630d76c7a157d8f1"
+  "files": [
+    "dist",
+    "templates"
+  ],
+  "gitHead": "3905ed045508b861b495f8d5630d76c7a157d8f1",
+  "license": "MIT",
+  "name": "create-redwood-app",
+  "repository": {
+    "directory": "packages/create-redwood-app",
+    "type": "git",
+    "url": "https://github.com/redwoodjs/redwood.git"
+  },
+  "scripts": {
+    "build": "tsx ./scripts/build.ts",
+    "build:pack": "node ./scripts/buildPack.js",
+    "build:watch": "nodemon --watch src --ignore dist,template --exec \"yarn build\"",
+    "prepublishOnly": "NODE_ENV=production yarn build",
+    "set-up-test-project": "node ./scripts/setUpTestProject.js",
+    "test": "vitest run templates",
+    "test:e2e": "vitest --pool=forks run e2e",
+    "ts-to-js": "yarn node ./scripts/tsToJS.js"
+  },
+  "type": "module",
+  "version": "7.0.6"
 }
{
  "name": "create-redwood-app",
  "version": "6.4.1",
  "repository": {
    "type": "git",
    "url": "https://github.com/redwoodjs/redwood.git",
    "directory": "packages/create-redwood-app"
  },
  "license": "MIT",
  "bin": "./dist/create-redwood-app.js",
  "files": [
    "dist",
    "templates"
  ],
  "scripts": {
    "build": "yarn node ./build.mjs",
    "build:watch": "nodemon --watch src --ignore dist,template --exec \"yarn build\"",
    "prepublishOnly": "NODE_ENV=production yarn build",
    "test": "yarn run jest tests",
    "ts-to-js": "yarn node ./tsToJS.mjs"
  },
  "dependencies": {
<<<<<<< HEAD
    "@opentelemetry/api": "1.7.0",
    "@opentelemetry/exporter-trace-otlp-http": "0.45.1",
    "@opentelemetry/resources": "1.18.1",
    "@opentelemetry/sdk-trace-node": "1.18.1",
    "@opentelemetry/semantic-conventions": "1.18.1",
    "@redwoodjs/tui": "6.4.0",
=======
    "@opentelemetry/api": "1.4.1",
    "@opentelemetry/exporter-trace-otlp-http": "0.41.2",
    "@opentelemetry/resources": "1.15.2",
    "@opentelemetry/sdk-trace-node": "1.15.2",
    "@opentelemetry/semantic-conventions": "1.15.2",
    "@redwoodjs/tui": "6.4.1",
>>>>>>> 17c1989d
    "chalk": "4.1.2",
    "check-node-version": "4.2.1",
    "ci-info": "3.9.0",
    "envinfo": "7.11.0",
    "execa": "5.1.1",
    "fs-extra": "11.1.1",
    "semver": "7.5.4",
    "systeminformation": "5.21.17",
    "terminal-link": "2.1.1",
    "untildify": "4.0.0",
    "uuid": "9.0.1",
    "yargs": "17.7.2"
  },
  "devDependencies": {
    "@babel/core": "^7.22.20",
    "@babel/plugin-transform-typescript": "^7.22.15",
    "@types/babel__core": "7.20.4",
    "esbuild": "0.18.19",
    "jest": "29.7.0",
    "klaw-sync": "6.0.0"
  },
  "gitHead": "3905ed045508b861b495f8d5630d76c7a157d8f1"
}<|MERGE_RESOLUTION|>--- conflicted
+++ resolved
@@ -20,21 +20,12 @@
     "ts-to-js": "yarn node ./tsToJS.mjs"
   },
   "dependencies": {
-<<<<<<< HEAD
     "@opentelemetry/api": "1.7.0",
     "@opentelemetry/exporter-trace-otlp-http": "0.45.1",
     "@opentelemetry/resources": "1.18.1",
     "@opentelemetry/sdk-trace-node": "1.18.1",
     "@opentelemetry/semantic-conventions": "1.18.1",
-    "@redwoodjs/tui": "6.4.0",
-=======
-    "@opentelemetry/api": "1.4.1",
-    "@opentelemetry/exporter-trace-otlp-http": "0.41.2",
-    "@opentelemetry/resources": "1.15.2",
-    "@opentelemetry/sdk-trace-node": "1.15.2",
-    "@opentelemetry/semantic-conventions": "1.15.2",
     "@redwoodjs/tui": "6.4.1",
->>>>>>> 17c1989d
     "chalk": "4.1.2",
     "check-node-version": "4.2.1",
     "ci-info": "3.9.0",

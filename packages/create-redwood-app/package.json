--- conflicted
+++ resolved
@@ -31,15 +31,9 @@
     "@opentelemetry/resources": "1.21.0",
     "@opentelemetry/sdk-trace-node": "1.21.0",
     "@opentelemetry/semantic-conventions": "1.21.0",
-<<<<<<< HEAD
     "@redwoodjs/framework-tools": "workspace:*",
     "@redwoodjs/tui": "workspace:*",
     "@types/babel__core": "7.20.5",
-=======
-    "@redwoodjs/framework-tools": "7.1.1",
-    "@redwoodjs/tui": "7.1.1",
-    "@types/babel__core": "7.20.4",
->>>>>>> 14ebfc30
     "chalk": "4.1.2",
     "check-node-version": "4.2.1",
     "ci-info": "4.0.0",

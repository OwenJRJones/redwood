{
  "name": "create-redwood-app",
  "version": "6.0.0",
  "repository": {
    "type": "git",
    "url": "https://github.com/redwoodjs/redwood.git",
    "directory": "packages/create-redwood-app"
  },
  "license": "MIT",
  "bin": "./dist/create-redwood-app.js",
  "files": [
    "dist",
    "templates"
  ],
  "scripts": {
    "build": "yarn node ./build.mjs",
    "build:watch": "nodemon --watch src --ignore dist,template --exec \"yarn build\"",
    "prepublishOnly": "NODE_ENV=production yarn build",
    "test": "yarn run jest tests",
    "ts-to-js": "yarn node ./tsToJS.mjs"
  },
  "dependencies": {
    "@opentelemetry/api": "1.4.1",
    "@opentelemetry/exporter-trace-otlp-http": "0.41.0",
    "@opentelemetry/resources": "1.15.0",
    "@opentelemetry/sdk-trace-node": "1.15.0",
    "@opentelemetry/semantic-conventions": "1.15.0",
<<<<<<< HEAD
    "@redwoodjs/tui": "5.0.0",
=======
    "@redwoodjs/tui": "6.0.0",
>>>>>>> abf118db
    "chalk": "4.1.2",
    "check-node-version": "4.2.1",
    "ci-info": "3.8.0",
    "envinfo": "7.9.0",
    "execa": "5.1.1",
    "fs-extra": "11.1.1",
    "semver": "7.5.3",
    "systeminformation": "5.18.5",
    "terminal-link": "2.1.1",
    "untildify": "4.0.0",
    "uuid": "9.0.0",
    "yargs": "17.7.2"
  },
  "devDependencies": {
    "@babel/core": "7.22.9",
    "@babel/plugin-transform-typescript": "7.22.9",
    "@types/babel__core": "7.20.1",
    "esbuild": "0.18.16",
    "jest": "29.6.1",
    "klaw-sync": "6.0.0"
  },
  "gitHead": "3905ed045508b861b495f8d5630d76c7a157d8f1"
}<|MERGE_RESOLUTION|>--- conflicted
+++ resolved
@@ -25,11 +25,7 @@
     "@opentelemetry/resources": "1.15.0",
     "@opentelemetry/sdk-trace-node": "1.15.0",
     "@opentelemetry/semantic-conventions": "1.15.0",
-<<<<<<< HEAD
-    "@redwoodjs/tui": "5.0.0",
-=======
     "@redwoodjs/tui": "6.0.0",
->>>>>>> abf118db
     "chalk": "4.1.2",
     "check-node-version": "4.2.1",
     "ci-info": "3.8.0",

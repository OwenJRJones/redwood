{
  "name": "create-redwood-app",
  "version": "6.2.1",
  "repository": {
    "type": "git",
    "url": "https://github.com/redwoodjs/redwood.git",
    "directory": "packages/create-redwood-app"
  },
  "license": "MIT",
  "bin": "./dist/create-redwood-app.js",
  "files": [
    "dist",
    "templates"
  ],
  "scripts": {
    "build": "yarn node ./build.mjs",
    "build:watch": "nodemon --watch src --ignore dist,template --exec \"yarn build\"",
    "prepublishOnly": "NODE_ENV=production yarn build",
    "test": "yarn run jest tests",
    "ts-to-js": "yarn node ./tsToJS.mjs"
  },
  "dependencies": {
    "@opentelemetry/api": "1.4.1",
<<<<<<< HEAD
    "@opentelemetry/exporter-trace-otlp-http": "0.41.2",
    "@opentelemetry/resources": "1.15.2",
    "@opentelemetry/sdk-trace-node": "1.15.2",
    "@opentelemetry/semantic-conventions": "1.15.2",
    "@redwoodjs/tui": "6.2.0",
=======
    "@opentelemetry/exporter-trace-otlp-http": "0.41.0",
    "@opentelemetry/resources": "1.15.0",
    "@opentelemetry/sdk-trace-node": "1.15.0",
    "@opentelemetry/semantic-conventions": "1.15.0",
    "@redwoodjs/tui": "6.2.1",
>>>>>>> 5ee3c56c
    "chalk": "4.1.2",
    "check-node-version": "4.2.1",
    "ci-info": "3.8.0",
    "envinfo": "7.9.0",
    "execa": "5.1.1",
    "fs-extra": "11.1.1",
    "semver": "7.5.3",
    "systeminformation": "5.18.5",
    "terminal-link": "2.1.1",
    "untildify": "4.0.0",
    "uuid": "9.0.0",
    "yargs": "17.7.2"
  },
  "devDependencies": {
    "@babel/core": "7.22.17",
    "@babel/plugin-transform-typescript": "7.22.15",
    "@types/babel__core": "7.20.1",
    "esbuild": "0.18.19",
    "jest": "29.6.4",
    "klaw-sync": "6.0.0"
  },
  "gitHead": "3905ed045508b861b495f8d5630d76c7a157d8f1"
}<|MERGE_RESOLUTION|>--- conflicted
+++ resolved
@@ -21,19 +21,11 @@
   },
   "dependencies": {
     "@opentelemetry/api": "1.4.1",
-<<<<<<< HEAD
     "@opentelemetry/exporter-trace-otlp-http": "0.41.2",
     "@opentelemetry/resources": "1.15.2",
     "@opentelemetry/sdk-trace-node": "1.15.2",
     "@opentelemetry/semantic-conventions": "1.15.2",
-    "@redwoodjs/tui": "6.2.0",
-=======
-    "@opentelemetry/exporter-trace-otlp-http": "0.41.0",
-    "@opentelemetry/resources": "1.15.0",
-    "@opentelemetry/sdk-trace-node": "1.15.0",
-    "@opentelemetry/semantic-conventions": "1.15.0",
     "@redwoodjs/tui": "6.2.1",
->>>>>>> 5ee3c56c
     "chalk": "4.1.2",
     "check-node-version": "4.2.1",
     "ci-info": "3.8.0",

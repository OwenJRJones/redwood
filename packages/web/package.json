--- conflicted
+++ resolved
@@ -1,10 +1,6 @@
 {
   "name": "@redwoodjs/web",
-<<<<<<< HEAD
-  "version": "2.2.4",
-=======
   "version": "3.0.0",
->>>>>>> 589fbec3
   "repository": {
     "type": "git",
     "url": "https://github.com/redwoodjs/redwood.git",
@@ -42,11 +38,7 @@
   "dependencies": {
     "@apollo/client": "3.6.9",
     "@babel/runtime-corejs3": "7.19.0",
-<<<<<<< HEAD
-    "@redwoodjs/auth": "2.2.4",
-=======
     "@redwoodjs/auth": "3.0.0",
->>>>>>> 589fbec3
     "core-js": "3.25.1",
     "graphql": "16.6.0",
     "graphql-tag": "2.12.6",

--- conflicted
+++ resolved
@@ -39,11 +39,7 @@
   "dependencies": {
     "@apollo/client": "3.9.5",
     "@babel/runtime-corejs3": "7.24.0",
-<<<<<<< HEAD
     "@redwoodjs/auth": "workspace:*",
-=======
-    "@redwoodjs/auth": "7.1.1",
->>>>>>> 14ebfc30
     "core-js": "3.35.1",
     "graphql": "16.8.1",
     "graphql-sse": "2.5.2",

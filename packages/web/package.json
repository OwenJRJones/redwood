--- conflicted
+++ resolved
@@ -37,15 +37,9 @@
     "test:watch": "yarn test --watch"
   },
   "dependencies": {
-<<<<<<< HEAD
     "@apollo/client": "3.9.5",
     "@babel/runtime-corejs3": "7.24.0",
-    "@redwoodjs/auth": "7.0.6",
-=======
-    "@apollo/client": "3.8.10",
-    "@babel/runtime-corejs3": "7.23.9",
     "@redwoodjs/auth": "7.0.7",
->>>>>>> ddb7f9d8
     "core-js": "3.35.1",
     "graphql": "16.8.1",
     "graphql-sse": "2.5.2",

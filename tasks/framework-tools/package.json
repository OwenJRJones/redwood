{
  "name": "framework",
  "description": "",
  "version": "0.0.0",
  "private": true,
  "type": "module",
  "devDependencies": {
    "@babel/cli": "7.16.0",
    "@babel/core": "7.16.0",
    "@babel/node": "7.16.0",
    "@babel/plugin-proposal-class-properties": "7.16.0",
    "@babel/plugin-proposal-decorators": "7.16.4",
    "@babel/plugin-transform-runtime": "7.16.4",
    "@babel/preset-env": "7.16.4",
    "@babel/preset-react": "7.16.0",
    "@babel/preset-typescript": "7.16.0",
    "@babel/runtime-corejs3": "7.16.3",
<<<<<<< HEAD
    "@redwoodjs/eslint-config": "0.39.2",
    "@testing-library/jest-dom": "5.15.1",
=======
    "@redwoodjs/eslint-config": "0.39.3",
    "@testing-library/jest-dom": "5.15.0",
>>>>>>> 94e2fddf
    "@testing-library/react": "12.1.2",
    "@testing-library/user-event": "13.5.0",
    "@types/jest": "27.0.3",
    "ansi-colors": "4.1.1",
    "babel-jest": "27.3.1",
    "babel-plugin-auto-import": "1.1.0",
    "babel-plugin-remove-code": "0.0.6",
    "core-js": "3.19.1",
    "cp-cli": "2.0.0",
    "fast-glob": "3.2.7",
    "jest": "27.3.1",
    "lerna": "4.0.0",
    "msw": "0.35.0",
    "nodemon": "2.0.15",
    "npm-packlist": "3.0.0",
    "ora": "5.4.1",
    "rimraf": "3.0.2",
    "terminal-link": "2.1.1",
    "typescript": "4.5.2",
    "typescript-transform-paths": "3.3.1",
    "whatwg-fetch": "3.6.2"
  },
  "scripts": {
    "build": "yarn build:js && yarn build:types",
    "build:js": "lerna run build:js",
    "build:types": "tsc --build ../../tsconfig.json --verbose",
    "build:clean": "rimraf ../../packages/**/dist",
    "build:watch": "lerna run build:watch --parallel; tsc --build",
    "test": "lerna run test --stream -- --colors --maxWorkers=4",
    "lint": "RWJS_CWD=../../packages/create-redwood-app/template eslint --config ../../.eslintrc.js ../../packages",
    "lint:fix": "yarn lint --fix",
    "publish:canary": "lerna publish --force-publish --canary --include-merged-tags --preid canary --dist-tag canary --yes --loglevel verbose",
    "project:deps": "node ./src/frameworkDepsToProject.mjs",
    "project:copy": "node ./src/frameworkFilesToProject.mjs",
    "project:sync": "node ./src/frameworkSyncToProject.mjs"
  }
}<|MERGE_RESOLUTION|>--- conflicted
+++ resolved
@@ -15,13 +15,8 @@
     "@babel/preset-react": "7.16.0",
     "@babel/preset-typescript": "7.16.0",
     "@babel/runtime-corejs3": "7.16.3",
-<<<<<<< HEAD
-    "@redwoodjs/eslint-config": "0.39.2",
+    "@redwoodjs/eslint-config": "0.39.3",
     "@testing-library/jest-dom": "5.15.1",
-=======
-    "@redwoodjs/eslint-config": "0.39.3",
-    "@testing-library/jest-dom": "5.15.0",
->>>>>>> 94e2fddf
     "@testing-library/react": "12.1.2",
     "@testing-library/user-event": "13.5.0",
     "@types/jest": "27.0.3",

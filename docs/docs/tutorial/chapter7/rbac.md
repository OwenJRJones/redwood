# Role-Based Access Control (RBAC)

Imagine a few weeks in the future of our blog when every post hits the front page of the New York Times and we're getting hundreds of comments a day. We can't be expected to come up with quality content each day *and* moderate the endless stream of (mostly well-meaning) comments! We're going to need help. Let's hire a comment moderator to remove obvious spam and bad intentioned posts and help make the internet a better place.

We already have a login system for our blog, but right now it's all-or-nothing: you either get access to create blog posts, or you don't. In this case our comment moderator(s) will need logins so that we know who they are, but we're not going to let them create new blog posts. We need some kind of role that we can give to our two kinds of users so we can distinguish them from one another.

Enter role-based access control, thankfully shortened to the common phrase **RBAC**. Authentication says who the person is, authorization says what they can do. "Access control" is another way to say authorization. Currently the blog has the lowest common denominator of authorization: if they are logged in, they can do everything. Let's add a "less than everything, but more than nothing" level.

### Defining Roles

We've got a User model so let's add a `roles` property to that:

```javascript title="api/db/schema.prisma"
model User {
  id                  Int @id @default(autoincrement())
  name                String?
  email               String @unique
  hashedPassword      String
  salt                String
  resetToken          String?
  resetTokenExpiresAt DateTime?
  // highlight-next-line
  roles               String
}
```

Next we'll (try) to migrate the database:


```bash
yarn rw prisma migrate dev
```

But that will fail with an error:

```
• Step 0 Added the required column `role` to the `User` table without a default value. There are 1 rows in this table, it is not possible to execute this step.
```

What does this mean? We made `roles` a required field. But, we have a user in the database already (`1 rows in this table`). If we add that column to the database, it would have to be `null` for existing users since we didn't define a default. Let's create a default value so that not only can we apply this migration, but we're sure that any new users being created have some minimal level of permissions and we don't have to add even more code to check whether they have a role at all, let alone what it is.

For now let's have two roles, `admin` and `moderator`. `admin` can create/edit/delete blog posts and `moderator` can only remove comments. Of those two `moderator` is the safer default since it's more restrictive:

```javascript title="api/db/schema.prisma"
model User {
  id                  Int @id @default(autoincrement())
  name                String?
  email               String @unique
  hashedPassword      String
  salt                String
  resetToken          String?
  resetTokenExpiresAt DateTime?
  // highlight-next-line
  roles               String @default("moderator")
}
```

Now the migration should be able to be applied:

```bash
yarn rw prisma migrate dev
```

And you can name it something like "add roles to user".

If we log in and try to go the posts admin page at [http://localhost:8910/admin/posts](http://localhost:8910/admin/posts) everything works the same as it used to: we're not actually checking for the existence of any roles yet so that makes sense. In reality we'd only want users with the `admin` role to have access to the admin pages, but our existing user just became a `moderator` because of our default role. This is a great opportunity to actually setup a role check and see if we lose access to the admin!

Before we do that, we'll need to make sure that the web side has access to the roles on `currentUser`. Take a look at `api/src/lib/auth.js`. Remember when we had to add `email` to the list of fields being included in Part 1? We need to add `roles` as well:

```javascript title="api/src/lib/auth.js"
export const getCurrentUser = async (session) => {
  return await db.user.findUnique({
    where: { id: session.id },
    // highlight-next-line
    select: { id: true, email: true, roles: true },
  })
}
```

### Restricting Access via Routes

The easiest way to prevent access to an entire URL is via the Router. The `<Private>` component takes a prop `roles` in which you can give a list of only those role(s) that should have access:

```jsx title="web/src/Routes.js"
// highlight-next-line
<Private unauthenticated="home" roles="admin">
  <Set wrap={PostsLayout}>
    <Route path="/admin/posts/new" page={PostNewPostPage} name="newPost" />
    <Route path="/admin/posts/{id:Int}/edit" page={PostEditPostPage} name="editPost" />
    <Route path="/admin/posts/{id:Int}" page={PostPostPage} name="post" />
    <Route path="/admin/posts" page={PostPostsPage} name="posts" />
  </Set>
</Private>
```

Now if you reload the posts admin you should get redirected to the homepage.

### Changing Roles on a User

Let's use the Redwood console again to quickly update our admin user to actually have the `admin` role:

```bash
yarn rw c
```

:::tip

You can use the `c` shortcut instead of `console`

:::

Now we can update our user with a single command:

```bash
> db.user.update({ where: { id: 1 } , data: { roles: 'admin' } })
```

Which should return the new content of the user:

```bash
{
  id: 1,
  name: null,
  email: 'admin@admin.com',
  hashedPassword: 'a12f3975a3722953fd8e326dd108d5645ad9563042fe9f154419361eeeb775d8',
  salt: '9abf4665293211adce1c99de412b219e',
  resetToken: null,
  resetTokenExpiresAt: null,
  roles: 'admin'
}
```

:::caution

If that doesn't work for you maybe your user doesn't have an `id` of `1`! Run `db.user.findMany()` first and then get the `id` of the user you want to update.

:::

Now head back to [http://localhost:8910/admin/posts](http://localhost:8910/admin/posts) and we should have access again. As the British say: brilliant!

### Add a Moderator

Let's create a new user that will represent the comment moderator. Since this is in development you can just make up an email address, but if you needed to this in a real system that verified email addresses you could use **The Plus Trick** to create a new, unique email address that is actually the same as your original email address!

<<<<<<< HEAD
:::tip The Plus Trick
=======
:::tip
>>>>>>> 9fed7a16

The Plus Trick is a very handy feature of the email standard known as a "boxname", the idea being that you may have other incoming boxes besides one just named "Inbox" and by adding `+something` to your email address you can specify which box the mail should be sorted into. They don't appear to be in common use these days, but they are ridiculously helpful for us developers when we're constantly needing new email addresses for testing: it gives us an infinite number of *valid* email addresses—they all come to your regular inbox!

Just append +something to your email address before the @:

* `jane.doe+testing@example.com` will go to `jane.doe@example.com`
* `dom+20210909@example.com` will go to `dom@example.com`

Note that not all providers support this plus-based syntax, but the major ones (Gmail, Yahoo, Microsoft, Apple) do. If you find that you're not receiving emails at your own domain, you may want to create a free account at one of these providers just to use for testing.

:::

In our case we're not sending emails anywhere, and don't require them to be verified, so you can just use a made-up email for now. `moderator@moderator.com` has a nice ring to it.

:::info

If you disabled the new user signup as suggested at the end of the first part of the tutorial then you'll have a slightly harder time creating a new user (the Signup page is still enabled in the example repo for convenience). You could create one with the Redwood console, but you'll need to be clever—remember that we don't store the original password, just the hashed result when combined with a salt. Here's the commands to enter at the console for creating a new user (replace 'password' with your password of choice):

```javascript
const CryptoJS = require('crypto-js')
const salt = CryptoJS.lib.WordArray.random(128 / 8).toString()
const hashedPassword = CryptoJS.PBKDF2('password', salt, { keySize: 256 / 32 }).toString()
db.user.create({ data: { email: 'moderator@moderator.com', hashedPassword, salt } })
```

:::

Now if you log out as the admin and log in as the moderator you should *not* have access to the posts admin.

### Restrict Access in a Component

Locking down a whole page is easy enough via the Router, but what about individual functionality within a page or component?

Redwood provides a `hasRole()` function you can get from the `useAuth()` hook (you may recall us using that to get `currentUser` and display their email address in Part 1) which returns `true` or `false` depending on whether the logged in user has the given role. Let's try it out by adding a `Delete` button when a moderator is viewing a blog post's comments:

```jsx title="web/src/components/Comment/Comment.js"
// highlight-next-line
import { useAuth } from '@redwoodjs/auth'

const formattedDate = (datetime) => {
  const parsedDate = new Date(datetime)
  const month = parsedDate.toLocaleString('default', { month: 'long' })
  return `${parsedDate.getDate()} ${month} ${parsedDate.getFullYear()}`
}

const Comment = ({ comment }) => {
  // highlight-start
  const { hasRole } = useAuth()
  const moderate = () => {
    if (confirm('Are you sure?')) {
      // TODO: delete comment
    }
  }
  // highlight-end

  return (
    // highlight-next-line
    <div className="bg-gray-200 p-8 rounded-lg relative">
      <header className="flex justify-between">
        <h2 className="font-semibold text-gray-700">{comment.name}</h2>
        <time className="text-xs text-gray-500" dateTime={comment.createdAt}>
          {formattedDate(comment.createdAt)}
        </time>
      </header>
      <p className="text-sm mt-2">{comment.body}</p>
      // highlight-start
      {hasRole('moderator') && (
        <button
          type="button"
          onClick={moderate}
          className="absolute bottom-2 right-2 bg-red-500 text-xs rounded text-white px-2 py-1"
        >
          Delete
        </button>
      )}
      // highlight-end
    </div>
  )
}

export default Comment
```

![image](https://user-images.githubusercontent.com/300/101229168-c75edb00-3653-11eb-85f0-6eb61af7d4e6.png)

So if the user has the "moderator" role, render the delete button. If you log out and back in as the admin, or if you log out completely, you'll see the delete button go away. When logged out (that is, `currentUser === null`) `hasRole()` will always return `false`.

What should we put in place of the `// TODO` note we left ourselves? A GraphQL mutation that deletes a comment, of course. Thanks to our forward-thinking earlier we already have a `deleteComment()` service function and GraphQL mutation ready to go.

And due to the nice encapsulation of our **Comment** component we can make all the required web-site changes in this one component:

```jsx title="web/src/components/Comment/Comment.js"
import { useAuth } from '@redwoodjs/auth'
// highlight-start
import { useMutation } from '@redwoodjs/web'
import { QUERY as CommentsQuery } from 'src/components/CommentsCell'
// highlight-end

// highlight-start
const DELETE = gql`
  mutation DeleteCommentMutation($id: Int!) {
    deleteComment(id: $id) {
      postId
    }
  }
`
// highlight-end

const formattedDate = (datetime) => {
  const parsedDate = new Date(datetime)
  const month = parsedDate.toLocaleString('default', { month: 'long' })
  return `${parsedDate.getDate()} ${month} ${parsedDate.getFullYear()}`
}

const Comment = ({ comment }) => {
  const { hasRole } = useAuth()
  // highlight-start
  const [deleteComment] = useMutation(DELETE, {
    refetchQueries: [
      {
        query: CommentsQuery,
        variables: { postId: comment.postId },
      },
    ],
  })
  // highlight-end

  const moderate = () => {
    // highlight-start
    if (confirm('Are you sure?')) {
      deleteComment({
        variables: { id: comment.id },
      })
    }
    // highlight-end
  }

  return (
    <div className="bg-gray-200 p-8 rounded-lg relative">
      <header className="flex justify-between">
        <h2 className="font-semibold text-gray-700">{comment.name}</h2>
        <time className="text-xs text-gray-500" dateTime={comment.createdAt}>
          {formattedDate(comment.createdAt)}
        </time>
      </header>
      <p className="text-sm mt-2">{comment.body}</p>
      {hasRole('moderator') && (
        <button
          type="button"
          onClick={moderate}
          className="absolute bottom-2 right-2 bg-red-500 text-xs rounded text-white px-2 py-1"
        >
          Delete
        </button>
      )}
    </div>
  )
}

export default Comment
```

We'll also need to update the `CommentsQuery` we're importing from `CommentsCell` to include the `postId` field, since we are relying on it to perform the `refetchQuery` after a successful deletion:

```jsx title="web/src/components/CommentsCell/CommentsCell.js"
import Comment from 'src/components/Comment'

export const QUERY = gql`
  query CommentsQuery($postId: Int!) {
    comments(postId: $postId) {
      id
      name
      body
      // highlight-next-line
      postId
      createdAt
    }
  }
`
```

Click **Delete** (as a moderator) and the comment should be removed!

Ideally we'd have both versions of this component (with and without the "Delete" button) present in Storybook so we can iterate on the design. But there's no such thing as "logging in" in Storybook and our code depends on being logged in so we can check our roles...how will that work?

### Mocking currentUser for Storybook

Similar to how we can mock GraphQL calls in Storybook, we can mock user authentication and authorization functionality in a story.

In `Comment.stories.js` let's add a second story for the moderator view of the component (and rename the existing one for clarity):

```jsx title="web/src/components/Comment/Comment.stories.js"
import Comment from './Comment'

// highlight-next-line
export const defaultView = () => {
  return (
    <div className="m-4">
      <Comment
        comment={{
          name: 'Rob Cameron',
          body: 'This is the first comment!',
          createdAt: '2020-01-01T12:34:56Z',
          postId: 1
        }}
      />
    </div>
  )
}

// highlight-start
export const moderatorView = () => {
  return (
    <div className="m-4">
      <Comment
        comment={{
          name: 'Rob Cameron',
          body: 'This is the first comment!',
          createdAt: '2020-01-01T12:34:56Z',
          postId: 1
        }}
      />
    </div>
    // highlight-end
  )
}

export default { title: 'Components/Comment' }
```

The **moderatorView** story needs to have a user available that has the moderator role. We can do that with the `mockCurrentUser` function:

```jsx title="web/src/components/Comment/Comment.stories.js"
export const moderatorView = () => {
  // highlight-start
  mockCurrentUser({
    roles: 'moderator',
  })
  // highlight-end

  return (
    <div className="m-4">
      <Comment
        comment={{
          name: 'Rob Cameron',
          body: 'This is the first comment!',
          createdAt: '2020-01-01T12:34:56Z',
          postId: 1
        }}
      />
    </div>
  )
}
```

<<<<<<< HEAD
:::info Where did `mockCurrentUser()` come from?
=======
:::info

**Where did `mockCurrentUser()` come from?**
>>>>>>> 9fed7a16

Similar to `mockGraphQLQuery()` and `mockGraphQLMutation()`, `mockCurrentUser()` is a global available in Storybook automatically, no need to import.

:::

`mockCurrentUser()` accepts an object and you can put whatever you want in there (it should be similar to what you return in `getCurrentUser()` in `api/src/lib/auth.js`). But since we want `hasRole()` to work properly then the object must have a `roles` key that is a string or an array of strings.

Check out **Comment** in Storybook and you should see two stories for Comment, one with a "Delete" button and one without!

![image](https://user-images.githubusercontent.com/300/153970232-0224a6ab-fb86-4438-ae75-2e74e32aabc1.png)

### Mocking currentUser for Jest

We can use the same `mockCurrentUser()` function in our Jest tests as well. Let's check that the word "Delete" is present in the component's output when the user is a moderator, and that it's not present if the user has any other role (or no role):

```jsx title="web/src/components/Comment/Comment.test.js"
// highlight-next-line
import { render, screen, waitFor } from '@redwoodjs/testing'
import Comment from './Comment'

// highlight-start
const COMMENT = {
  name: 'John Doe',
  body: 'This is my comment',
  createdAt: '2020-01-02T12:34:56Z',
}
// highlight-end

describe('Comment', () => {
  it('renders successfully', () => {
    // highlight-next-line
    render(<Comment comment={COMMENT} />)

    // highlight-start
    expect(screen.getByText(COMMENT.name)).toBeInTheDocument()
    expect(screen.getByText(COMMENT.body)).toBeInTheDocument()
    // highlight-end
    const dateExpect = screen.getByText('2 January 2020')
    expect(dateExpect).toBeInTheDocument()
    expect(dateExpect.nodeName).toEqual('TIME')
    // highlight-next-line
    expect(dateExpect).toHaveAttribute('datetime', COMMENT.createdAt)
  })

  // highlight-start
  it('does not render a delete button if user is logged out', async () => {
    render(<Comment comment={COMMENT} />)

    await waitFor(() =>
      expect(screen.queryByText('Delete')).not.toBeInTheDocument()
    )
  })

  it('renders a delete button if the user is a moderator', async () => {
    mockCurrentUser({ roles: ['moderator'] })
    render(<Comment comment={COMMENT} />)

    await waitFor(() => expect(screen.getByText('Delete')).toBeInTheDocument())
  })
  // highlight-end
})
```

We moved the default `comment` object to a constant `COMMENT` and then used that in all tests. We also needed to add `waitFor()` since the `hasRole()` check in the Comment itself actually executes some GraphQL calls behind the scenes to figure out who the user is. The test suite makes mocked GraphQL calls, but they're still asynchronous and need to be waited for. If you don't wait, then `currentUser` will be `null` when the test starts, and Jest will be happy with that result. But we won't—we need to wait for the actual value from the GraphQL call.

Before the test suite will work we'll need to stop and re-start the test server: when adding a field to the database (`roles` on `User` in this case) we need to restart the test runner so that it can apply the schema changes to our test database. So press `q` or `Ctrl-C` in your test runner if it's still running, then:

```bash
yarn rw test
```

The suite should automatically run the tests for `Comment` and `CommentCell` at the very least, and maybe a few more if you haven't committed your code to git in a while.

:::info

This isn't the most robust test that's ever been written: what if the sample text of the comment itself had the word "Delete" in it? Whoops! But you get the idea—find some meaningful difference in each possible render state of a component and write a test that verifies its presence (or lack of presence).

Think of each conditional in your component as another branch you need to have a test for. In the worst case, each conditional adds ^2 possible render states. If you have three conditionals that's eight possible combinations of output and to be safe you'll want to test them all. When you get yourself into this scenario it's a good sign that it's time to refactor and simplify your component. Maybe into subcomponents where each is responsible for just one of those conditional outputs? You'll still need the same number of total tests, but each component and its test is now operating in isolation and making sure it does one thing, and does it well. This has benefits for your mental model of the codebase as well.

It's like finally organizing that junk drawer in the kitchen—you still have the same number of things when you're done, but each thing is in its own space and therefore easier to remember where it lives and makes it easier to find next time.

:::

You may see the following message output during the test run:

```bash
console.error
  Missing field 'postId' while writing result {
    "id": 1,
    "name": "Rob Cameron",
    "body": "First comment",
    "createdAt": "2020-01-02T12:34:56Z"
  }
```

If you take a look at `CommentsCell.mock.js` you'll see the mock data there used during the test. We're requesting `postId` in the `QUERY` in `CommentsCell` now, but this mock doesn't return it! We can fix that by simply adding that field to both mocks:

```javascript title="web/src/components/CommentsCell/CommentsCell.mock.js"
export const standard = () => ({
  comments: [
    {
      id: 1,
      name: 'Rob Cameron',
      body: 'First comment',
      // highlight-next-line
      postId: 1,
      createdAt: '2020-01-02T12:34:56Z',
    },
    {
      id: 2,
      name: 'David Price',
      body: 'Second comment',
      // highlight-next-line
      postId: 2,
      createdAt: '2020-02-03T23:00:00Z',
    },
  ],
})
```

We don't do anything with the actual post data in our tests, so there's no need to mock out the entire post, just a `postId` will suffice.

### Roles on the API Side

Remember: never trust the client! We need to lock down the backend to be sure that someone can't discover our `deleteComment` GraphQL resource and start deleing comments willy nilly.

Recall in Part 1 of the tutorial we used a [directive](../../directives.md) `@requireAuth` to be sure that someone was logged in before allowing them to access a given GraphQL query or mutation. It turns out that `@requireAuth` can take an optional `roles` argument:

```graphql title="api/src/graphql/comments.sdl.js"
export const schema = gql`
  type Comment {
    id: Int!
    name: String!
    body: String!
    post: Post!
    postId: Int!
    createdAt: DateTime!
  }

  type Query {
    comments(postId: Int!): [Comment!]! @skipAuth
  }

  input CreateCommentInput {
    name: String!
    body: String!
    postId: Int!
  }

  input UpdateCommentInput {
    name: String
    body: String
    postId: Int
  }

  type Mutation {
    createComment(input: CreateCommentInput!): Comment! @skipAuth
    // highlight-next-line
    deleteComment(id: Int!): Comment! @requireAuth(roles: "moderator")
  }
`
```

Now a raw GraphQL query to the `deleteComment` mutation will result in an error if the user isn't logged in as a moderator.

This check only prevents access to `deleteComment` via GraphQL. What if you're calling one service from another? If we wanted the same protection within the service itself, we could call `requireAuth` directly:

```javascript title="api/src/services/comments/comments.js"
import { db } from 'src/lib/db'
// highlight-next-line
import { requireAuth } from 'src/lib/auth'

// ...

export const deleteComment = ({ id }) => {
  // highlight-next-line
  requireAuth({ roles: 'moderator' })
  return db.comment.delete({
    where: { id },
  })
}
```

We'll need a test to go along with that functionality. How do we test `requireAuth()`? The api side also has a `mockCurrentUser()` function which behaves the same as the one on the web side:

```javascript title="api/src/services/comments/comments.test.js"
// highlight-next-line
import { comments, createComment, deleteComment } from './comments'
import { db } from 'api/src/lib/db'
// highlight-next-line
import { AuthenticationError, ForbiddenError } from '@redwoodjs/graphql-server'

describe('comments', () => {
  scenario(
    'returns all comments for a single post from the database',
    async (scenario) => {
      const result = await comments({ postId: scenario.comment.jane.postId })
      const post = await db.post.findUnique({
        where: { id: scenario.comment.jane.postId },
        include: { comments: true },
      })
      expect(result.length).toEqual(post.comments.length)
    }
  )

  scenario('postOnly', 'creates a new comment', async (scenario) => {
    const comment = await createComment({
      input: {
        name: 'Billy Bob',
        body: 'What is your favorite tree bark?',
        postId: scenario.post.bark.id,
      },
    })

    expect(comment.name).toEqual('Billy Bob')
    expect(comment.body).toEqual('What is your favorite tree bark?')
    expect(comment.postId).toEqual(scenario.post.bark.id)
    expect(comment.createdAt).not.toEqual(null)
  })

  // highlight-start
  scenario('allows a moderator to delete a comment', async (scenario) => {
    mockCurrentUser({ roles: ['moderator'] })

    const comment = await deleteComment({
      id: scenario.comment.jane.id,
    })
    expect(comment.id).toEqual(scenario.comment.jane.id)

    const result = await comments({ postId: scenario.comment.jane.id })
    expect(result.length).toEqual(0)
  })

  scenario(
    'does not allow a non-moderator to delete a comment',
    async (scenario) => {
      mockCurrentUser({ roles: 'user' })

      expect(() =>
        deleteComment({
          id: scenario.comment.jane.id,
        })
      ).toThrow(ForbiddenError)
    }
  )

  scenario(
    'does not allow a logged out user to delete a comment',
    async (scenario) => {
      mockCurrentUser(null)

      expect(() =>
        deleteComment({
          id: scenario.comment.jane.id,
        })
      ).toThrow(AuthenticationError)
    }
  )
  // highlight-end
})
```

Our first scenario checks that we get the deleted comment back from a call to `deleteComment()`. The second expectation makes sure that the comment was actually removed from the database: trying to find a comment with that `id` now returns an empty array. If this was the only test we had it could lull us into a false sense of security—what if the user had a differnet role, or wasn't logged in at all?

We aren't testing those cases here, so we add two more tests: one for if the user has a role other than "moderator" and one if the user isn't logged in at all. These two cases also raise different errors, so it's nice to see that codified here.

### Last Word on Roles

Having a role like "admin" implies that they can do everything...shouldn't they be able to delete comments as well? Right you are! There are two things we can do here:

1. Add "admin" to the list of roles in the `hasRole()` checks in components, `@requireAuth` directive, and `requireAuth()` check in services
2. Don't make any changes in the code, just give the user in the database additional roles—so admins will also have the "moderator" role in addition to "admin"

By virtue of the name "admin" it really feels like someone should only have that one single roll and be able to do everything. So in this case it might feel better to add "admin" to `hasRole()` and `requireAuth()`.

But, if you wanted to be more fine-grained with your roles then maybe the "admin" role should really be called "author". That way it makes it clear they only author posts, and if you want someone to be able to do both actions you can explicitly give them the "moderator" role in addition to "author."

Managing roles can be a tricky thing to get right. Spend a little time up front thinking about how they'll interact and how much duplication you're willing to accept in your role-based function calls on the site. If you see yourself constantly adding multiple roles to `hasRole()` and `requireAuth()` that may be an indication that it's time to add a single, new role that includes those abilities and remove that duplication in your code.<|MERGE_RESOLUTION|>--- conflicted
+++ resolved
@@ -142,11 +142,7 @@
 
 Let's create a new user that will represent the comment moderator. Since this is in development you can just make up an email address, but if you needed to this in a real system that verified email addresses you could use **The Plus Trick** to create a new, unique email address that is actually the same as your original email address!
 
-<<<<<<< HEAD
 :::tip The Plus Trick
-=======
-:::tip
->>>>>>> 9fed7a16
 
 The Plus Trick is a very handy feature of the email standard known as a "boxname", the idea being that you may have other incoming boxes besides one just named "Inbox" and by adding `+something` to your email address you can specify which box the mail should be sorted into. They don't appear to be in common use these days, but they are ridiculously helpful for us developers when we're constantly needing new email addresses for testing: it gives us an infinite number of *valid* email addresses—they all come to your regular inbox!
 
@@ -402,13 +398,7 @@
 }
 ```
 
-<<<<<<< HEAD
 :::info Where did `mockCurrentUser()` come from?
-=======
-:::info
-
-**Where did `mockCurrentUser()` come from?**
->>>>>>> 9fed7a16
 
 Similar to `mockGraphQLQuery()` and `mockGraphQLMutation()`, `mockCurrentUser()` is a global available in Storybook automatically, no need to import.
 
